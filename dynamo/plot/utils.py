import os
import numpy as np
import pandas as pd
import math
import numba
import matplotlib
import matplotlib.pyplot as plt
from matplotlib.patches import Patch
from matplotlib.lines import Line2D
import matplotlib.patheffects as PathEffects

# import matplotlib.tri as tri
import warnings
from scipy.spatial import Delaunay
from warnings import warn
import copy

from ..configuration import _themes
from ..tools.utils import integrate_vf  # integrate_vf_ivp


# ---------------------------------------------------------------------------------------------------
# variable checking utilities
def is_gene_name(adata, var):
    if type(var) in [str, np.str_]:
        return var in adata.var.index
    else:
        return False


def is_cell_anno_column(adata, var):
    if type(var) in [str, np.str_]:
        return var in adata.obs.columns
    else:
        return False


def is_layer_keys(adata, var):
    if type(var) in [str, np.str_]:
        return var in adata.layers.keys()
    else:
        return False


def is_list_of_lists(list_of_lists):
    all(isinstance(elem, list) for elem in list_of_lists)


# ---------------------------------------------------------------------------------------------------
# plotting utilities that borrowed from umap
# link: https://github.com/lmcinnes/umap/blob/7e051d8f3c4adca90ca81eb45f6a9d1372c076cf/umap/plot.py


def map2color(val, min=None, max=None, cmap="viridis"):
    import matplotlib
    import matplotlib.pyplot as plt
    import matplotlib.cm as cm

    minima = np.min(val) if min is None else min
    maxima = np.max(val) if max is None else max

    norm = matplotlib.colors.Normalize(vmin=minima, vmax=maxima, clip=True)
    mapper = cm.ScalarMappable(norm=norm, cmap=plt.get_cmap(cmap))

    cols = [mapper.to_rgba(v) for v in val]

    return cols


def _to_hex(arr):
    return [matplotlib.colors.to_hex(c) for c in arr]


# https://stackoverflow.com/questions/8468855/convert-a-rgb-colour-value-to-decimal
"""
Convert RGB color to decimal RGB integers are typically treated as three distinct bytes where \
the left-most (highest-order) byte is red, the middle byte is green and the right-most (lowest-order) byte is blue. \
"""


@numba.vectorize(["uint8(uint32)", "uint8(uint32)"])
def _red(x):
    return (x & 0xFF0000) >> 16


@numba.vectorize(["uint8(uint32)", "uint8(uint32)"])
def _green(x):
    return (x & 0x00FF00) >> 8


@numba.vectorize(["uint8(uint32)", "uint8(uint32)"])
def _blue(x):
    return x & 0x0000FF


def _embed_datashader_in_an_axis(datashader_image, ax):
    img_rev = datashader_image.data[::-1]
    mpl_img = np.dstack([_blue(img_rev), _green(img_rev), _red(img_rev)])
    ax.imshow(mpl_img)
    return ax


def _get_extent(points):
    """Compute bounds on a space with appropriate padding"""
    min_x = np.min(points[:, 0])
    max_x = np.max(points[:, 0])
    min_y = np.min(points[:, 1])
    max_y = np.max(points[:, 1])

    extent = (
        np.round(min_x - 0.05 * (max_x - min_x)),
        np.round(max_x + 0.05 * (max_x - min_x)),
        np.round(min_y - 0.05 * (max_y - min_y)),
        np.round(max_y + 0.05 * (max_y - min_y)),
    )

    return extent


def _select_font_color(background):
    if background in ["k", "black"]:
        font_color = "white"
    elif background in ["w", "white"]:
        font_color = "black"
    elif background.startswith("#"):
        mean_val = np.mean(
            # specify 0 as the base in order to invoke this prefix-guessing behavior;
            # omitting it means to assume base-10
            [int("0x" + c, 0) for c in (background[1:3], background[3:5], background[5:7])]
        )
        if mean_val > 126:
            font_color = "black"
        else:
            font_color = "white"

    else:
        font_color = "black"

    return font_color


def _matplotlib_points(
    points,
    ax=None,
    labels=None,
    values=None,
    highlights=None,
    cmap="Blues",
    color_key=None,
    color_key_cmap="Spectral",
    background="white",
    width=7,
    height=5,
    show_legend=True,
    vmin=2,
    vmax=98,
    sort="raw",
    frontier=False,
    contour=False,
    ccmap=None,
    calpha=2.3,
    sym_c=False,
    inset_dict={},
    **kwargs,
):
    import matplotlib.pyplot as plt
    from matplotlib.ticker import MaxNLocator

    dpi = plt.rcParams["figure.dpi"]
    width, height = width * dpi, height * dpi

    # """Use matplotlib to plot points"""
    # point_size = 500.0 / np.sqrt(points.shape[0])

    legend_elements = None

    if ax is None:
        dpi = plt.rcParams["figure.dpi"]
        fig = plt.figure(figsize=(width / dpi, height / dpi))
        ax = fig.add_subplot(111)

    ax.set_facecolor(background)

    # Color by labels
    unique_labels = []

    if labels is not None:
        if labels.shape[0] != points.shape[0]:
            raise ValueError(
                "Labels must have a label for "
                "each sample (size mismatch: {} {})".format(labels.shape[0], points.shape[0])
            )
        if color_key is None:
            cmap = copy.copy(matplotlib.cm.get_cmap(color_key_cmap))
            cmap.set_bad("lightgray")

            if highlights is None:
                unique_labels = np.unique(labels)
                num_labels = unique_labels.shape[0]
                color_key = plt.get_cmap(color_key_cmap)(np.linspace(0, 1, num_labels))
            else:
                if type(highlights) is str:
                    highlights = [highlights]
                highlights.append("other")
                unique_labels = np.array(highlights)
                num_labels = unique_labels.shape[0]
                color_key = _to_hex(plt.get_cmap(color_key_cmap)(np.linspace(0, 1, num_labels)))
                color_key[-1] = "#bdbdbd"  # lightgray hex code https://www.color-hex.com/color/d3d3d3

                labels[[i not in highlights[:-1] for i in labels]] = "other"
                points = pd.DataFrame(points)
                points["label"] = pd.Categorical(labels)

                # reorder data so that highlighting points will be on top of background points
                highlight_ids, background_ids = (
                    points["label"] != "other",
                    points["label"] == "other",
                )
                # reorder_data = points.copy(deep=True)
                # (
                #     reorder_data.loc[:(sum(background_ids) - 1), :],
                #     reorder_data.loc[sum(background_ids):, :],
                # ) = (points.loc[background_ids, :].values, points.loc[highlight_ids, :].values)
                points = pd.concat((points.loc[background_ids, :], points.loc[highlight_ids, :],)).values
                labels = points[:, 2]

        if isinstance(color_key, dict):
            colors = pd.Series(labels).map(color_key).values
            unique_labels = np.unique(labels)
            legend_elements = [
                # Patch(facecolor=color_key[k], label=k) for k in unique_labels
                Line2D([0], [0], marker="o", color=color_key[k], label=k, linestyle="None",)
                for k in unique_labels
            ]
        else:
            unique_labels = np.unique(labels)
            if len(color_key) < unique_labels.shape[0]:
                raise ValueError("Color key must have enough colors for the number of labels")

            new_color_key = {k: color_key[i] for i, k in enumerate(unique_labels)}
            legend_elements = [
                # Patch(facecolor=color_key[i], label=k)
                Line2D([0], [0], marker="o", color=color_key[i], label=k, linestyle="None",)
                for i, k in enumerate(unique_labels)
            ]
            colors = pd.Series(labels).map(new_color_key)

        if frontier:
            rasterized = kwargs["rasterized"] if "rasterized" in kwargs.keys() else None
            ax.scatter(
                points[:, 0], points[:, 1], kwargs["s"] * 2, "0.0", lw=2, rasterized=rasterized,
            )
            ax.scatter(
                points[:, 0], points[:, 1], kwargs["s"] * 2, "1.0", lw=0, rasterized=rasterized,
            )
            ax.scatter(
                points[:, 0], points[:, 1], c=colors, plotnonfinite=True, **kwargs,
            )
        elif contour:
            # try:
            #     from shapely.geometry import Polygon, MultiPoint, Point
            # except ImportError:
            #     raise ImportError(
            #         "If you want to use the tricontourf in plotting function, you need to install `shapely` "
            #         "package via `pip install shapely` see more details at https://pypi.org/project/Shapely/,"
            #     )
            #
            # x, y = points[:, :2].T
            # triang = tri.Triangulation(x, y)
            # concave_hull, edge_points = alpha_shape(x, y, alpha=calpha)
            # ax = plot_polygon(concave_hull, ax=ax)
            #
            # # Use the mean distance between the triangulated x & y poitns
            # x2 = x[triang.triangles].mean(axis=1)
            # y2 = y[triang.triangles].mean(axis=1)
            # ##note the very obscure mean command, which, if not present causes an error.
            # ##now we need some masking condition.
            #
            # # Create an empty set to fill with zeros and ones
            # cond = np.empty(len(x2))
            # # iterate through points checking if the point lies within the polygon
            # for i in range(len(x2)):
            #     cond[i] = concave_hull.contains(Point(x2[i], y2[i]))
            #
            # mask = np.where(cond, 0, 1)
            # # apply masking
            # triang.set_mask(mask)
            #
            # # ax.tricontourf(triang, values, cmap=ccmap)
            import seaborn as sns

            ccmap = "viridis" if ccmap is None else ccmap
            df = pd.DataFrame(points, columns=["x", "y", "z"][: points.shape[1]])
            ax = sns.kdeplot(
                data=df.iloc[:, :2],
                x="x",
                y="y",
                fill=True,
                alpha=kwargs.get("alpha", "0.4"),
                palette=ccmap,
                ax=ax,
                thresh=0,
                levels=100,
            )
            x, y = points[:, :2].T
            ax.scatter(
                x, y, c=colors, plotnonfinite=True, zorder=21, **kwargs,
            )
        else:
            ax.scatter(
                points[:, 0], points[:, 1], c=colors, plotnonfinite=True, **kwargs,
            )

    # Color by values
    elif values is not None:
        cmap_ = copy.copy(matplotlib.cm.get_cmap(cmap))
        cmap_.set_bad("lightgray")

        with warnings.catch_warnings():
            warnings.simplefilter("ignore")
            matplotlib.cm.register_cmap(name=cmap_.name, cmap=cmap_, override_builtin=True)

        if values.shape[0] != points.shape[0]:
            raise ValueError(
                "Values must have a value for "
                "each sample (size mismatch: {} {})".format(values.shape[0], points.shape[0])
            )
        # reorder data so that high values points will be on top of background points
        sorted_id = (
            np.argsort(abs(values)) if sort == "abs" else np.argsort(-values) if sort == "neg" else np.argsort(values)
        )
        values, points = values[sorted_id], points[sorted_id, :]

        # if there are very few cells have expression, set the vmin/vmax only based on positive values
        if np.nanmin(values) == 0:
            n_pos_cells = sum(values > 0)
            if 0 < n_pos_cells / len(values) < 0.02:
                vmin = 0 if n_pos_cells == 1 else np.percentile(values[values > 0], 2)
                vmax = np.nanmax(values) if n_pos_cells == 1 else np.percentile(values[values > 0], 98)
                if vmin + vmax in [1, 100]:
                    vmin += 1e-12
                    vmax += 1e-12

        # if None: min/max from data
        # if positive and sum up to 1, take fraction
        # if positive and sum up to 100, take percentage
        # otherwise take the data
        _vmin = (
            np.nanmin(values)
            if vmin is None
            else np.nanpercentile(values, vmin * 100)
            if (vmin + vmax == 1 and 0 <= vmin < vmax)
            else np.nanpercentile(values, vmin)
            if (vmin + vmax == 100 and 0 <= vmin < vmax)
            else vmin
        )
        _vmax = (
            np.nanmax(values)
            if vmax is None
            else np.nanpercentile(values, vmax * 100)
            if (vmin + vmax == 1 and 0 <= vmin < vmax)
            else np.nanpercentile(values, vmax)
            if (vmin + vmax == 100 and 0 <= vmin < vmax)
            else vmax
        )

        if sym_c and _vmin < 0 and _vmax > 0:
            bounds = np.nanmax([np.abs(_vmin), _vmax])
            bounds = bounds * np.array([-1, 1])
            _vmin, _vmax = bounds

        if frontier:
            rasterized = kwargs["rasterized"] if "rasterized" in kwargs.keys() else None
            ax.scatter(
                points[:, 0], points[:, 1], kwargs["s"] * 2, "0.0", lw=2, rasterized=rasterized,
            )
            ax.scatter(
                points[:, 0], points[:, 1], kwargs["s"] * 2, "1.0", lw=0, rasterized=rasterized,
            )
            ax.scatter(
                points[:, 0], points[:, 1], c=values, cmap=cmap, vmin=_vmin, vmax=_vmax, plotnonfinite=True, **kwargs,
            )
        elif contour:
            # try:
            #     from shapely.geometry import Polygon, MultiPoint, Point
            # except ImportError:
            #     raise ImportError(
            #         "If you want to use the tricontourf in plotting function, you need to install `shapely` "
            #         "package via `pip install shapely` see more details at https://pypi.org/project/Shapely/,"
            #     )
            #
            # x, y = points[:, :2].T
            # triang = tri.Triangulation(x, y)
            # concave_hull, edge_points = alpha_shape(x, y, alpha=calpha)
            # ax = plot_polygon(concave_hull, ax=ax)
            #
            # # Use the mean distance between the triangulated x & y poitns
            # x2 = x[triang.triangles].mean(axis=1)
            # y2 = y[triang.triangles].mean(axis=1)
            # ##note the very obscure mean command, which, if not present causes an error.
            # ##now we need some masking condition.
            #
            # # Create an empty set to fill with zeros and ones
            # cond = np.empty(len(x2))
            # # iterate through points checking if the point lies within the polygon
            # for i in range(len(x2)):
            #     cond[i] = concave_hull.contains(Point(x2[i], y2[i]))
            #
            # mask = np.where(cond, 0, 1)
            # # apply masking
            # triang.set_mask(mask)

            ccmap = "viridis" if ccmap is None else ccmap
            # # ax.tricontourf(triang, values, cmap=ccmap)
            # ax.scatter(x, y,
            #            c=values,
            #            cmap=cmap,
            #            plotnonfinite=True,
            #            **kwargs, )
            import seaborn as sns

            df = pd.DataFrame(points, columns=["x", "y", "z"][: points.shape[1]])
            ax = sns.kdeplot(
                data=df.iloc[:, :2],
                x="x",
                y="y",
                fill=True,
                alpha=kwargs.get("alpha", "0.4"),
                palette=ccmap,
                ax=ax,
                thresh=0,
                levels=100,
            )
            ax.scatter(
                points[:, 0], points[:, 1], c=values, cmap=cmap, vmin=_vmin, vmax=_vmax, plotnonfinite=True, **kwargs,
            )
        else:
            ax.scatter(
                points[:, 0], points[:, 1], c=values, cmap=cmap, vmin=_vmin, vmax=_vmax, plotnonfinite=True, **kwargs,
            )

        if "norm" in kwargs:
            norm = kwargs["norm"]
        else:
            norm = matplotlib.colors.Normalize(vmin=_vmin, vmax=_vmax)

        mappable = matplotlib.cm.ScalarMappable(norm=norm, cmap=cmap)
        mappable.set_array(values)
        cb = plt.colorbar(mappable, cax=set_colorbar(ax, inset_dict), ax=ax)
        cb.set_alpha(1)
        cb.draw_all()
        cb.locator = MaxNLocator(nbins=3, integer=True)
        cb.update_ticks()

        cmap = matplotlib.cm.get_cmap(cmap)
        colors = cmap(values)
    # No color (just pick the midpoint of the cmap)
    else:
        colors = plt.get_cmap(cmap)(0.5)
        ax.scatter(points[:, 0], points[:, 1], c=colors, **kwargs)

    if show_legend and legend_elements is not None:
        if len(unique_labels) > 1 and show_legend == "on data":
            font_color = "white" if background in ["black", "#ffffff"] else "black"
            for i in unique_labels:
                if i == "other":
                    continue
                color_cnt = np.nanmedian(points[np.where(labels == i)[0], :2].astype("float"), 0)
                txt = plt.text(
                    color_cnt[0],
                    color_cnt[1],
                    str(i),
                    color=_select_font_color(font_color),
                    zorder=1000,
                    verticalalignment="center",
                    horizontalalignment="center",
                    weight="bold",
                )  #
                txt.set_path_effects(
                    [PathEffects.Stroke(linewidth=1.5, foreground=font_color, alpha=0.8), PathEffects.Normal(),]
                )
        else:
            ax.legend(
                handles=legend_elements, bbox_to_anchor=(1.04, 1), loc=show_legend, ncol=len(unique_labels) // 15 + 1,
            )

    return ax, colors


def _datashade_points(
    points,
    ax=None,
    labels=None,
    values=None,
    highlights=None,
    cmap="blue",
    color_key=None,
    color_key_cmap="Spectral",
    background="black",
    width=7,
    height=5,
    show_legend=True,
    vmin=2,
    vmax=98,
    sort="raw",
    **kwargs,
):
    import matplotlib.pyplot as plt

    import datashader.transfer_functions as tf
    import datashader as ds

    dpi = plt.rcParams["figure.dpi"]
    width, height = width * dpi, height * dpi

    """Use datashader to plot points"""
    extent = _get_extent(points)
    canvas = ds.Canvas(
        plot_width=int(width), plot_height=int(height), x_range=(extent[0], extent[1]), y_range=(extent[2], extent[3]),
    )
    data = pd.DataFrame(points, columns=("x", "y"))

    legend_elements = None

    # Color by labels
    if labels is not None:
        if labels.shape[0] != points.shape[0]:
            raise ValueError(
                "Labels must have a label for "
                "each sample (size mismatch: {} {})".format(labels.shape[0], points.shape[0])
            )

        labels = np.array(labels, dtype="str")
        data["label"] = pd.Categorical(labels)
        if color_key is None and color_key_cmap is None:
            aggregation = canvas.points(data, "x", "y", agg=ds.count_cat("label"))
            result = tf.shade(aggregation, how="eq_hist")
        elif color_key is None:
            cmap = matplotlib.cm.get_cmap(color_key_cmap)
            cmap.set_bad("lightgray")
            # add plotnonfinite=True to canvas.points

            if highlights is None:
                aggregation = canvas.points(data, "x", "y", agg=ds.count_cat("label"))
                unique_labels = np.unique(labels)
                num_labels = unique_labels.shape[0]
                color_key = _to_hex(plt.get_cmap(color_key_cmap)(np.linspace(0, 1, num_labels)))
            else:
                highlights.append("other")
                unique_labels = np.array(highlights)
                num_labels = unique_labels.shape[0]
                color_key = _to_hex(plt.get_cmap(color_key_cmap)(np.linspace(0, 1, num_labels)))
                color_key[-1] = "#bdbdbd"  # lightgray hex code https://www.color-hex.com/color/d3d3d3

                labels[[i not in highlights for i in labels]] = "other"
                data["label"] = pd.Categorical(labels)

                # reorder data so that highlighting points will be on top of background points
                highlight_ids, background_ids = (
                    data["label"] != "other",
                    data["label"] == "other",
                )
                reorder_data = data.copy(deep=True)
                (reorder_data.iloc[: sum(background_ids), :], reorder_data.iloc[sum(background_ids) :, :],) = (
                    data.iloc[background_ids, :],
                    data.iloc[highlight_ids, :],
                )
                aggregation = canvas.points(reorder_data, "x", "y", agg=ds.count_cat("label"))

            legend_elements = [Patch(facecolor=color_key[i], label=k) for i, k in enumerate(unique_labels)]
            result = tf.shade(aggregation, color_key=color_key, how="eq_hist")
        else:
            aggregation = canvas.points(data, "x", "y", agg=ds.count_cat("label"))

            legend_elements = [Patch(facecolor=color_key[k], label=k) for k in color_key.keys()]
            result = tf.shade(aggregation, color_key=color_key, how="eq_hist")

    # Color by values
    elif values is not None:
        cmap_ = matplotlib.cm.get_cmap(cmap)
        cmap_.set_bad("lightgray")

        if values.shape[0] != points.shape[0]:
            raise ValueError(
                "Values must have a value for "
                "each sample (size mismatch: {} {})".format(values.shape[0], points.shape[0])
            )
        # reorder data so that high values data will be on top of background data
        sorted_id = np.argsort(abs(values)) if sort == "abs" else np.argsort(values)
        values, data = values[sorted_id], data.iloc[sorted_id, :]

        values[np.isnan(values)] = 0
        _vmin = np.min(values) if vmin is None else np.percentile(values, vmin)
        _vmax = np.min(values) if vmin is None else np.percentile(values, vmax)

        values = np.clip(values, _vmin, _vmax)

        unique_values = np.unique(values)
        if unique_values.shape[0] >= 256:
            min_val, max_val = np.min(values), np.max(values)
            bin_size = (max_val - min_val) / 255.0
            data["val_cat"] = pd.Categorical(np.round((values - min_val) / bin_size).astype(np.int16))
            aggregation = canvas.points(data, "x", "y", agg=ds.count_cat("val_cat"))
            color_key = _to_hex(plt.get_cmap(cmap)(np.linspace(0, 1, 256)))
            result = tf.shade(aggregation, color_key=color_key, how="eq_hist")
        else:
            data["val_cat"] = pd.Categorical(values)
            aggregation = canvas.points(data, "x", "y", agg=ds.count_cat("val_cat"))
            color_key_cols = _to_hex(plt.get_cmap(cmap)(np.linspace(0, 1, unique_values.shape[0])))
            color_key = dict(zip(unique_values, color_key_cols))
            result = tf.shade(aggregation, color_key=color_key, how="eq_hist")

    # Color by density (default datashader option)
    else:
        aggregation = canvas.points(data, "x", "y", agg=ds.count())
        result = tf.shade(aggregation, cmap=plt.get_cmap(cmap))

    if background is not None:
        result = tf.set_background(result, background)

    if ax is not None:
        _embed_datashader_in_an_axis(result, ax)
        if show_legend and legend_elements is not None:
            if len(unique_labels) > 1 and show_legend == "on data":
                font_color = "white" if background == "black" else "black"
                for i in unique_labels:
                    color_cnt = np.nanmedian(points.iloc[np.where(labels == i)[0], :2], 0)
                    txt = plt.text(
                        color_cnt[0],
                        color_cnt[1],
                        str(i),
                        color=_select_font_color(font_color),
                        zorder=1000,
                        verticalalignment="center",
                        horizontalalignment="center",
                        weight="bold",
                    )  #
                    txt.set_path_effects(
                        [PathEffects.Stroke(linewidth=1.5, foreground=font_color, alpha=0.8), PathEffects.Normal(),]
                    )
            else:
                if type(show_legend) == "str":
                    ax.legend(
                        handles=legend_elements, loc=show_legend, ncol=len(unique_labels) // 15 + 1,
                    )
                else:
                    ax.legend(
                        handles=legend_elements, loc="best", ncol=len(unique_labels) // 15 + 1,
                    )
        return ax
    else:
        return result


def interactive(
    umap_object,
    labels=None,
    values=None,
    hover_data=None,
    theme=None,
    cmap="Blues",
    color_key=None,
    color_key_cmap="Spectral",
    background="white",
    width=7,
    height=5,
    point_size=None,
):
    """Create an interactive bokeh plot of a UMAP embedding.
    While static plots are useful, sometimes a plot that
    supports interactive zooming, and hover tooltips for
    individual points is much more desireable. This function
    provides a simple interface for creating such plots. The
    result is a bokeh plot that will be displayed in a notebook.
    Note that more complex tooltips etc. will require custom
    code -- this is merely meant to provide fast and easy
    access to interactive plotting.
    Parameters
    ----------
    umap_object: trained UMAP object
        A trained UMAP object that has a 2D embedding.
    labels: array, shape (n_samples,) (optional, default None)
        An array of labels (assumed integer or categorical),
        one for each data sample.
        This will be used for coloring the points in
        the plot according to their label. Note that
        this option is mutually exclusive to the ``values``
        option.
    values: array, shape (n_samples,) (optional, default None)
        An array of values (assumed float or continuous),
        one for each sample.
        This will be used for coloring the points in
        the plot according to a colorscale associated
        to the total range of values. Note that this
        option is mutually exclusive to the ``labels``
        option.
    hover_data: DataFrame, shape (n_samples, n_tooltip_features)
    (optional, default None)
        A dataframe of tooltip data. Each column of the dataframe
        should be a Series of length ``n_samples`` providing a value
        for each data point. Column names will be used for
        identifying information within the tooltip.
    theme: string (optional, default None)
        A color theme to use for plotting. A small set of
        predefined themes are provided which have relatively
        good aesthetics. Available themes are:
           * 'blue'
           * 'red'
           * 'green'
           * 'inferno'
           * 'fire'
           * 'viridis'
           * 'darkblue'
           * 'darkred'
           * 'darkgreen'
    cmap: string (optional, default 'Blues')
        The name of a matplotlib colormap to use for coloring
        or shading points. If no labels or values are passed
        this will be used for shading points according to
        density (largely only of relevance for very large
        datasets). If values are passed this will be used for
        shading according the value. Note that if theme
        is passed then this value will be overridden by the
        corresponding option of the theme.
    color_key: dict or array, shape (n_categories) (optional, default None)
        A way to assign colors to categoricals. This can either be
        an explicit dict mapping labels to colors (as strings of form
        '#RRGGBB'), or an array like object providing one color for
        each distinct category being provided in ``labels``. Either
        way this mapping will be used to color points according to
        the label. Note that if theme
        is passed then this value will be overridden by the
        corresponding option of the theme.
    color_key_cmap: string (optional, default 'Spectral')
        The name of a matplotlib colormap to use for categorical coloring.
        If an explicit ``color_key`` is not given a color mapping for
        categories can be generated from the label list and selecting
        a matching list of colors from the given colormap. Note
        that if theme
        is passed then this value will be overridden by the
        corresponding option of the theme.
    background: string (optional, default 'white)
        The color of the background. Usually this will be either
        'white' or 'black', but any color name will work. Ideally
        one wants to match this appropriately to the colors being
        used for points etc. This is one of the things that themes
        handle for you. Note that if theme
        is passed then this value will be overridden by the
        corresponding option of the theme.
    width: int (optional, default 800)
        The desired width of the plot in pixels.
    height: int (optional, default 800)
        The desired height of the plot in pixels
    Returns
    -------
    """
    import bokeh.plotting as bpl
    import bokeh.transform as btr

    # from bokeh.plotting import output_notebook, output_file, show
    import datashader as ds

    import holoviews as hv
    import holoviews.operation.datashader as hd
    import matplotlib.pyplot as plt

    dpi = plt.rcParams["figure.dpi"]
    width, height = width * dpi, height * dpi

    if theme is not None:
        cmap = _themes[theme]["cmap"]
        color_key_cmap = _themes[theme]["color_key_cmap"]
        background = _themes[theme]["background"]

    if labels is not None and values is not None:
        raise ValueError("Conflicting options; only one of labels or values should be set")

    points = umap_object.embedding_

    if points.shape[1] != 2:
        raise ValueError("Plotting is currently only implemented for 2D embeddings")

    if point_size is None:
        point_size = 100.0 / np.sqrt(points.shape[0])

    data = pd.DataFrame(umap_object.embedding_, columns=("x", "y"))

    if labels is not None:
        data["label"] = labels

        if color_key is None:
            unique_labels = np.unique(labels)
            num_labels = unique_labels.shape[0]
            color_key = _to_hex(plt.get_cmap(color_key_cmap)(np.linspace(0, 1, num_labels)))

        if isinstance(color_key, dict):
            data["color"] = pd.Series(labels).map(color_key)
        else:
            unique_labels = np.unique(labels)
            if len(color_key) < unique_labels.shape[0]:
                raise ValueError("Color key must have enough colors for the number of labels")

            new_color_key = {k: color_key[i] for i, k in enumerate(unique_labels)}
            data["color"] = pd.Series(labels).map(new_color_key)

        colors = "color"

    elif values is not None:
        data["value"] = values
        palette = _to_hex(plt.get_cmap(cmap)(np.linspace(0, 1, 256)))
        colors = btr.linear_cmap("value", palette, low=np.min(values), high=np.max(values))

    else:
        colors = matplotlib.colors.rgb2hex(plt.get_cmap(cmap)(0.5))

    if points.shape[0] <= width * height // 10:

        if hover_data is not None:
            tooltip_dict = {}
            for col_name in hover_data:
                data[col_name] = hover_data[col_name]
                tooltip_dict[col_name] = "@" + col_name
            tooltips = list(tooltip_dict.items())
        else:
            tooltips = None

        # bpl.output_notebook(hide_banner=True) # this doesn't work for non-notebook use
        data_source = bpl.ColumnDataSource(data)

        plot = bpl.figure(width=width, height=height, tooltips=tooltips, background_fill_color=background,)
        plot.circle(x="x", y="y", source=data_source, color=colors, size=point_size)

        plot.grid.visible = False
        plot.axis.visible = False

        # bpl.show(plot)
    else:
        if hover_data is not None:
            warn(
                "Too many points for hover data -- tooltips will not" "be displayed. Sorry; try subssampling your data."
            )
        hv.extension("bokeh")
        hv.output(size=300)
        hv.opts('RGB [bgcolor="{}", xaxis=None, yaxis=None]'.format(background))
        if labels is not None:
            point_plot = hv.Points(data, kdims=["x", "y"], vdims=["color"])
            plot = hd.datashade(
                point_plot, aggregator=ds.count_cat("color"), cmap=plt.get_cmap(cmap), width=width, height=height,
            )
        elif values is not None:
            min_val = data.values.min()
            val_range = data.values.max() - min_val
            data["val_cat"] = pd.Categorical((data.values - min_val) // (val_range // 256))
            point_plot = hv.Points(data, kdims=["x", "y"], vdims=["val_cat"])
            plot = hd.datashade(
                point_plot, aggregator=ds.count_cat("val_cat"), cmap=plt.get_cmap(cmap), width=width, height=height,
            )
        else:
            point_plot = hv.Points(data, kdims=["x", "y"])
            plot = hd.datashade(point_plot, aggregator=ds.count(), cmap=plt.get_cmap(cmap), width=width, height=height,)

    return plot


# ---------------------------------------------------------------------------------------------------
# plotting utilities borrow from velocyto
# link - https://github.com/velocyto-team/velocyto-notebooks/blob/master/python/DentateGyrus.ipynb


def despline(ax=None):
    import matplotlib.pyplot as plt

    ax = plt.gca() if ax is None else ax
    # Hide the right and top spines
    ax.spines["right"].set_visible(False)
    ax.spines["top"].set_visible(False)
    # Only show ticks on the left and bottom spines
    ax.yaxis.set_ticks_position("left")
    ax.xaxis.set_ticks_position("bottom")


def despline_all(ax=None):
    # removing the default axis on all sides:
    import matplotlib.pyplot as plt

    ax = plt.gca() if ax is None else ax

    for side in ["bottom", "right", "top", "left"]:
        ax.spines[side].set_visible(False)


def deaxis_all(ax=None):
    # removing the axis ticks
    import matplotlib.pyplot as plt

    ax = plt.gca() if ax is None else ax

    ax.get_xaxis().set_visible(False)
    ax.get_yaxis().set_visible(False)


def minimal_xticks(start, end):
    import matplotlib.pyplot as plt

    end_ = np.around(end, -int(np.log10(end)) + 1)
    xlims = np.linspace(start, end_, 5)
    xlims_tx = [""] * len(xlims)
    xlims_tx[0], xlims_tx[-1] = f"{xlims[0]:.0f}", f"{xlims[-1]:.02f}"
    plt.xticks(xlims, xlims_tx)


def minimal_yticks(start, end):
    import matplotlib.pyplot as plt

    end_ = np.around(end, -int(np.log10(end)) + 1)
    ylims = np.linspace(start, end_, 5)
    ylims_tx = [""] * len(ylims)
    ylims_tx[0], ylims_tx[-1] = f"{ylims[0]:.0f}", f"{ylims[-1]:.02f}"
    plt.yticks(ylims, ylims_tx)


def set_spine_linewidth(ax, lw):
    for axis in ["top", "bottom", "left", "right"]:
        ax.spines[axis].set_linewidth(lw)

    return ax


# ---------------------------------------------------------------------------------------------------
# scatter plot utilities


def scatter_with_colorbar(fig, ax, x, y, c, cmap, **scatter_kwargs):
    # https://stackoverflow.com/questions/32462881/add-colorbar-to-existing-axis
    from mpl_toolkits.axes_grid1 import make_axes_locatable

    divider = make_axes_locatable(ax)
    cax = divider.append_axes("right", size="5%", pad=0.05)
    g = ax.scatter(x, y, c=c, cmap=cmap, **scatter_kwargs)
    fig.colorbar(g, cax=cax, orientation="vertical")

    return fig, ax


def scatter_with_legend(fig, ax, df, font_color, x, y, c, cmap, legend, **scatter_kwargs):
    import seaborn as sns
    import matplotlib.patheffects as PathEffects

    unique_labels = np.unique(c)

    if legend == "on data":
        _ = sns.scatterplot(x, y, hue=c, palette=cmap, ax=ax, legend=False, **scatter_kwargs)

        for i in unique_labels:
            color_cnt = np.nanmedian(df.iloc[np.where(c == i)[0], :2], 0)
            txt = ax.text(
                color_cnt[0],
                color_cnt[1],
                str(i),
                color=font_color,
                zorder=1000,
                verticalalignment="center",
                horizontalalignment="center",
                weight="bold",
            )  # c
            txt.set_path_effects(
<<<<<<< HEAD
                [PathEffects.Stroke(linewidth=1.5, foreground=font_color, alpha=0.8), PathEffects.Normal(),]  # 'w'
=======
                [
                    PathEffects.Stroke(linewidth=1.5, foreground=font_color, alpha=0.8),
                    PathEffects.Normal(),
                ]  # 'w'
>>>>>>> e47b3170
            )
    else:
        _ = sns.scatterplot(x, y, hue=c, palette=cmap, ax=ax, legend="full", **scatter_kwargs)
        ax.legend(loc=legend, ncol=unique_labels // 15)

    return fig, ax


def set_colorbar(ax, inset_dict={}):
    """https://matplotlib.org/3.1.0/gallery/axes_grid1/demo_colorbar_with_inset_locator.html"""
    from mpl_toolkits.axes_grid1.inset_locator import inset_axes

    if len(inset_dict) == 0:
        # see more at https://matplotlib.org/gallery/axes_grid1/inset_locator_demo.html
        axins = inset_axes(
            ax,
            width="12%",  # width = 5% of parent_bbox width
            height="100%",  # height : 50%
            loc="upper right",
            bbox_to_anchor=(0.85, 0.97, 0.145, 0.17),
            bbox_transform=ax.transAxes,
            borderpad=1.85,
        )
    else:
        axins = inset_axes(ax, bbox_transform=ax.transAxes, **inset_dict)

    return axins


def arrowed_spines(ax, columns, background="white"):
    """https://stackoverflow.com/questions/33737736/matplotlib-axis-arrow-tip
    modified based on Answer 6
    """
    if type(columns) == str:
        columns = [columns.upper() + " 0", columns.upper() + " 1"]
    import matplotlib.pyplot as plt

    fig = plt.gcf()

    xmin, xmax = ax.get_xlim()
    ymin, ymax = ax.get_ylim()

    # removing the default axis on all sides:
    despline_all(ax)

    # removing the axis ticks
    deaxis_all(ax)

    # get width and height of axes object to compute
    # matching arrowhead length and width
    dps = fig.dpi_scale_trans.inverted()
    bbox = ax.get_window_extent().transformed(dps)
    width, height = bbox.width, bbox.height

    # manual arrowhead width and length (x-axis)
    hw = 1.0 / 20.0 * (ymax - ymin)
    hl = 1.0 / 20.0 * (xmax - xmin)
    lw = 1.0  # axis line width
    ohg = 0.2  # arrow overhang

    # compute matching arrowhead length and width (y-axis)
    yhw = hw / (ymax - ymin) * (xmax - xmin) * height / width
    yhl = hl / (xmax - xmin) * (ymax - ymin) * width / height

    # draw x and y axis
    fc, ec = ("w", "w") if background in ["black", "#ffffff"] else ("k", "k")
    ax.arrow(
        xmin,
        ymin,
        hl * 5 / 2,
        0,
        fc=fc,
        ec=ec,
        lw=lw,
        head_width=hw / 2,
        head_length=hl / 2,
        overhang=ohg / 2,
        length_includes_head=True,
        clip_on=False,
    )
    ax.arrow(
        xmin,
        ymin,
        0,
        hw * 5 / 2,
        fc=fc,
        ec=ec,
        lw=lw,
        head_width=yhw / 2,
        head_length=yhl / 2,
        overhang=ohg / 2,
        length_includes_head=True,
        clip_on=False,
    )

    ax.text(
        xmin + hl * 2.5 / 2,
        ymin - 1.5 * hw / 2,
        columns[0],
        ha="center",
        va="center",
        rotation=0,
        # size=hl * 5 / (2 * len(str(columns[0]))) * 20,
        # size=matplotlib.rcParams['axes.titlesize'],
        size=np.clip((hl + yhw) * 8 / 2, 6, 18),
    )
    ax.text(
        xmin - 1.5 * yhw / 2,
        ymin + hw * 2.5 / 2,
        columns[1],
        ha="center",
        va="center",
        rotation=90,
        # size=hw * 5 / (2 * len(str(columns[1]))) * 20,
        # size=matplotlib.rcParams['axes.titlesize'],
        size=np.clip((hl + yhw) * 8 / 2, 6, 18),
    )

    return ax


# ---------------------------------------------------------------------------------------------------
# vector field plot related utilities


def quiver_autoscaler(X_emb, V_emb):
    """Function to automatically calculate the value for the scale parameter of quiver plot, adapted from scVelo

    Parameters
    ----------
        X_emb: `np.ndarray`
            X, Y-axis coordinates
        V_emb:  `np.ndarray`
            Velocity (U, V) values on the X, Y-axis

    Returns
    -------
        The scale for quiver plot
    """

    import matplotlib.pyplot as plt

    fig, ax = plt.subplots()

    scale_factor = np.ptp(X_emb, 0).mean()
    X_emb = X_emb - X_emb.min(0)

    if len(V_emb.shape) == 3:
        Q = ax.quiver(
            X_emb[0] / scale_factor,
            X_emb[1] / scale_factor,
            V_emb[0],
            V_emb[1],
            angles="xy",
            scale_units="xy",
            scale=None,
        )
    else:
        Q = ax.quiver(
            X_emb[:, 0] / scale_factor,
            X_emb[:, 1] / scale_factor,
            V_emb[:, 0],
            V_emb[:, 1],
            angles="xy",
            scale_units="xy",
            scale=None,
        )

    Q._init()
    fig.clf()
    plt.close(fig)

    return Q.scale / scale_factor * 2


def default_quiver_args(arrow_size, arrow_len=None):
    if isinstance(arrow_size, (list, tuple)) and len(arrow_size) == 3:
        head_w, head_l, ax_l = arrow_size
    elif type(arrow_size) in [int, float]:
        head_w, head_l, ax_l = 10 * arrow_size, 12 * arrow_size, 8 * arrow_size
    else:
        head_w, head_l, ax_l = 10, 12, 8

    scale = 1 / arrow_len if arrow_len is not None else 1 / arrow_size

    return head_w, head_l, ax_l, scale


# ---------------------------------------------------------------------------------------------------
def _plot_traj(y0, t, args, integration_direction, ax, color, lw, f):
    _, y = integrate_vf(y0, t, args, integration_direction, f)  # integrate_vf_ivp

    ax.plot(*y.transpose(), color=color, lw=lw, linestyle="dashed", alpha=0.5)

    ax.scatter(*y0.transpose(), color=color, marker="*")

    return ax


# ---------------------------------------------------------------------------------------------------
# streamline related aesthetics
# ---------------------------------------------------------------------------------------------------


def set_arrow_alpha(ax=None, alpha=1):
    from matplotlib import patches

    ax = plt.gca() if ax is None else ax

    # iterate through the children of ax
    for art in ax.get_children():
        # we are only interested in FancyArrowPatches
        if not isinstance(art, patches.FancyArrowPatch):
            continue
        art.set_alpha(alpha)


def set_stream_line_alpha(s=None, alpha=1):
    """s has to be a StreamplotSet"""
    s.lines.set_alpha(alpha)


# ---------------------------------------------------------------------------------------------------
# save_fig figure related
# ---------------------------------------------------------------------------------------------------


def save_fig(
    path=None, prefix=None, dpi=None, ext="pdf", transparent=True, close=True, verbose=True,
):
    """Save a figure from pyplot.
    code adapated from http://www.jesshamrick.com/2012/09/03/saving-figures-from-pyplot/

    Parameters
    ----------
         path: `string`
            The path (and filename, without the extension) to save_fig the
            figure to.
        prefix: `str` or `None`
            The prefix added to the figure name. This will be automatically set
            accordingly to the plotting function used.
        dpi: [ None | scalar > 0 | 'figure' ]
            The resolution in dots per inch. If None, defaults to rcParams["savefig.dpi"].
            If 'figure', uses the figure's dpi value.
        ext: `string` (default='pdf')
            The file extension. This must be supported by the active
            matplotlib backend (see matplotlib.backends module).  Most
            backends support 'png', 'pdf', 'ps', 'eps', and 'svg'.
        close: `boolean` (default=True)
            Whether to close the figure after saving.  If you want to save_fig
            the figure multiple times (e.g., to multiple formats), you
            should NOT close it in between saves or you will have to
            re-plot it.
        verbose: boolean (default=True)
            Whether to print information about when and where the image
            has been saved.
    """
    import matplotlib.pyplot as plt

    if path is None:
        path = os.getcwd() + "/"

    # Extract the directory and filename from the given path
    directory = os.path.split(path)[0]
    filename = os.path.split(path)[1]
    if directory == "":
        directory = "."
    if filename == "":
        filename = "dyn_savefig"

    # If the directory does not exist, create it
    if not os.path.exists(directory):
        os.makedirs(directory)

    # The final path to save_fig to
    savepath = (
        os.path.join(directory, filename + "." + ext)
        if prefix is None
        else os.path.join(directory, prefix + "_" + filename + "." + ext)
    )

    if verbose:
        print(f"Saving figure to {savepath}...")

    # Actually save the figure
    plt.savefig(
        savepath, dpi=300 if dpi is None else dpi, transparent=transparent, format=ext, bbox_inches="tight",
    )

    # Close it
    if close:
        plt.close()

    if verbose:
        print("Done")


# ---------------------------------------------------------------------------------------------------
def alpha_shape(x, y, alpha):
    # Start Using SHAPELY
    try:
        import shapely.geometry as geometry
        from shapely.geometry import MultiPoint
        from shapely.ops import cascaded_union, polygonize
    except ImportError:
        raise ImportError(
            "If you want to use the tricontourf in plotting function, you need to install `shapely` "
            "package via `pip install shapely` see more details at https://pypi.org/project/Shapely/,"
        )

    crds = np.array([x.flatten(), y.flatten()]).transpose()
    points = MultiPoint(crds)

    if len(points) < 4:
        # When you have a triangle, there is no sense
        # in computing an alpha shape.
        return geometry.MultiPoint(list(points)).convex_hull

    def add_edge(edges, edge_points, coords, i, j):
        """
        Add a line between the i-th and j-th points,
        if not in the list already
        """
        if (i, j) in edges or (j, i) in edges:
            # already added
            return
        edges.add((i, j))
        edge_points.append(coords[[i, j]])

    coords = np.array([point.coords[0] for point in points])

    tri = Delaunay(coords)
    edges = set()
    edge_points = []

    # loop over triangles:
    # ia, ib, ic = indices of corner points of the triangle
    for ia, ib, ic in tri.vertices:
        pa = coords[ia]
        pb = coords[ib]
        pc = coords[ic]

        # Lengths of sides of triangle
        a = math.sqrt((pa[0] - pb[0]) ** 2 + (pa[1] - pb[1]) ** 2)
        b = math.sqrt((pb[0] - pc[0]) ** 2 + (pb[1] - pc[1]) ** 2)
        c = math.sqrt((pc[0] - pa[0]) ** 2 + (pc[1] - pa[1]) ** 2)

        # Semiperimeter of triangle
        s = (a + b + c) / 2.0

        # Area of triangle by Heron's formula
        area = math.sqrt(s * (s - a) * (s - b) * (s - c))
        circum_r = a * b * c / (4.0 * area)

        # Here's the radius filter.
        if circum_r < 1.0 / alpha:
            add_edge(edges, edge_points, coords, ia, ib)
            add_edge(edges, edge_points, coords, ib, ic)
            add_edge(edges, edge_points, coords, ic, ia)

    m = geometry.MultiLineString(edge_points)
    triangles = list(polygonize(m))

    return cascaded_union(triangles), edge_points


# View the polygon and adjust alpha if needed
def plot_polygon(polygon, margin=1, fc="#999999", ec="#000000", fill=True, ax=None, **kwargs):
    try:
        from descartes.patch import PolygonPatch
    except ImportError:
        raise ImportError(
            "If you want to use the tricontourf in plotting function, you need to install `descartes` "
            "package via `pip install descartes` see more details at https://pypi.org/project/descartes/,"
        )

    if ax is None:
        fig = plt.figure()
        ax = fig.add_subplot(111)

    margin = margin
    x_min, y_min, x_max, y_max = polygon.bounds
    ax.set_xlim([x_min - margin, x_max + margin])
    ax.set_ylim([y_min - margin, y_max + margin])
    patch = PolygonPatch(polygon, fc=fc, ec=ec, fill=fill, zorder=-1, lw=3, alpha=0.4, **kwargs)
    ax.add_patch(patch)

    return ax


# ---------------------------------------------------------------------------------------------------
# the following Loess class is taken from:
# link: https://github.com/joaofig/pyloess/blob/master/pyloess/Loess.py


def tricubic(x):
    y = np.zeros_like(x)
    idx = (x >= -1) & (x <= 1)
    y[idx] = np.power(1.0 - np.power(np.abs(x[idx]), 3), 3)
    return y


class Loess(object):
    @staticmethod
    def normalize_array(array):
        min_val = np.min(array)
        max_val = np.max(array)
        return (array - min_val) / (max_val - min_val), min_val, max_val

    def __init__(self, xx, yy, degree=1):
        self.n_xx, self.min_xx, self.max_xx = self.normalize_array(xx)
        self.n_yy, self.min_yy, self.max_yy = self.normalize_array(yy)
        self.degree = degree

    @staticmethod
    def get_min_range(distances, window):
        min_idx = np.argmin(distances)
        n = len(distances)
        if min_idx == 0:
            return np.arange(0, window)
        if min_idx == n - 1:
            return np.arange(n - window, n)

        min_range = [min_idx]
        while len(min_range) < window:
            i0 = min_range[0]
            i1 = min_range[-1]
            if i0 == 0:
                min_range.append(i1 + 1)
            elif i1 == n - 1:
                min_range.insert(0, i0 - 1)
            elif distances[i0 - 1] < distances[i1 + 1]:
                min_range.insert(0, i0 - 1)
            else:
                min_range.append(i1 + 1)
        return np.array(min_range)

    @staticmethod
    def get_weights(distances, min_range):
        max_distance = np.max(distances[min_range])
        weights = tricubic(distances[min_range] / max_distance)
        return weights

    def normalize_x(self, value):
        return (value - self.min_xx) / (self.max_xx - self.min_xx)

    def denormalize_y(self, value):
        return value * (self.max_yy - self.min_yy) + self.min_yy

    def estimate(self, x, window, use_matrix=False, degree=1):
        n_x = self.normalize_x(x)
        distances = np.abs(self.n_xx - n_x)
        min_range = self.get_min_range(distances, window)
        weights = self.get_weights(distances, min_range)

        if use_matrix or degree > 1:
            wm = np.multiply(np.eye(window), weights)
            xm = np.ones((window, degree + 1))

            xp = np.array([[math.pow(n_x, p)] for p in range(degree + 1)])
            for i in range(1, degree + 1):
                xm[:, i] = np.power(self.n_xx[min_range], i)

            ym = self.n_yy[min_range]
            xmt_wm = np.transpose(xm) @ wm
            beta = np.linalg.pinv(xmt_wm @ xm) @ xmt_wm @ ym
            y = (beta @ xp)[0]
        else:
            xx = self.n_xx[min_range]
            yy = self.n_yy[min_range]
            sum_weight = np.sum(weights)
            sum_weight_x = np.dot(xx, weights)
            sum_weight_y = np.dot(yy, weights)
            sum_weight_x2 = np.dot(np.multiply(xx, xx), weights)
            sum_weight_xy = np.dot(np.multiply(xx, yy), weights)

            mean_x = sum_weight_x / sum_weight
            mean_y = sum_weight_y / sum_weight

            b = (sum_weight_xy - mean_x * mean_y * sum_weight) / (sum_weight_x2 - mean_x * mean_x * sum_weight)
            a = mean_y - b * mean_x
            y = a + b * n_x
        return self.denormalize_y(y)


# ---------------------------------------------------------------------------------------------------
# coordinate/vector space operations


def affine_transform(X, A, b):
    X = np.array(X)
    A = np.array(A)
    b = np.array(b)
    print(X.shape, A.shape, b.shape)
    return (A @ X.T).T + b


def gen_rotation_2d(degree: float):
    from math import cos, sin, radians

    rad = radians(degree)
    R = [
        [cos(rad), -sin(rad)],
        [sin(rad), cos(rad)],
    ]
    return np.array(R)<|MERGE_RESOLUTION|>--- conflicted
+++ resolved
@@ -221,7 +221,12 @@
                 #     reorder_data.loc[:(sum(background_ids) - 1), :],
                 #     reorder_data.loc[sum(background_ids):, :],
                 # ) = (points.loc[background_ids, :].values, points.loc[highlight_ids, :].values)
-                points = pd.concat((points.loc[background_ids, :], points.loc[highlight_ids, :],)).values
+                points = pd.concat(
+                    (
+                        points.loc[background_ids, :],
+                        points.loc[highlight_ids, :],
+                    )
+                ).values
                 labels = points[:, 2]
 
         if isinstance(color_key, dict):
@@ -229,7 +234,14 @@
             unique_labels = np.unique(labels)
             legend_elements = [
                 # Patch(facecolor=color_key[k], label=k) for k in unique_labels
-                Line2D([0], [0], marker="o", color=color_key[k], label=k, linestyle="None",)
+                Line2D(
+                    [0],
+                    [0],
+                    marker="o",
+                    color=color_key[k],
+                    label=k,
+                    linestyle="None",
+                )
                 for k in unique_labels
             ]
         else:
@@ -240,7 +252,14 @@
             new_color_key = {k: color_key[i] for i, k in enumerate(unique_labels)}
             legend_elements = [
                 # Patch(facecolor=color_key[i], label=k)
-                Line2D([0], [0], marker="o", color=color_key[i], label=k, linestyle="None",)
+                Line2D(
+                    [0],
+                    [0],
+                    marker="o",
+                    color=color_key[i],
+                    label=k,
+                    linestyle="None",
+                )
                 for i, k in enumerate(unique_labels)
             ]
             colors = pd.Series(labels).map(new_color_key)
@@ -248,13 +267,27 @@
         if frontier:
             rasterized = kwargs["rasterized"] if "rasterized" in kwargs.keys() else None
             ax.scatter(
-                points[:, 0], points[:, 1], kwargs["s"] * 2, "0.0", lw=2, rasterized=rasterized,
+                points[:, 0],
+                points[:, 1],
+                kwargs["s"] * 2,
+                "0.0",
+                lw=2,
+                rasterized=rasterized,
             )
             ax.scatter(
-                points[:, 0], points[:, 1], kwargs["s"] * 2, "1.0", lw=0, rasterized=rasterized,
+                points[:, 0],
+                points[:, 1],
+                kwargs["s"] * 2,
+                "1.0",
+                lw=0,
+                rasterized=rasterized,
             )
             ax.scatter(
-                points[:, 0], points[:, 1], c=colors, plotnonfinite=True, **kwargs,
+                points[:, 0],
+                points[:, 1],
+                c=colors,
+                plotnonfinite=True,
+                **kwargs,
             )
         elif contour:
             # try:
@@ -304,11 +337,20 @@
             )
             x, y = points[:, :2].T
             ax.scatter(
-                x, y, c=colors, plotnonfinite=True, zorder=21, **kwargs,
+                x,
+                y,
+                c=colors,
+                plotnonfinite=True,
+                zorder=21,
+                **kwargs,
             )
         else:
             ax.scatter(
-                points[:, 0], points[:, 1], c=colors, plotnonfinite=True, **kwargs,
+                points[:, 0],
+                points[:, 1],
+                c=colors,
+                plotnonfinite=True,
+                **kwargs,
             )
 
     # Color by values
@@ -372,13 +414,30 @@
         if frontier:
             rasterized = kwargs["rasterized"] if "rasterized" in kwargs.keys() else None
             ax.scatter(
-                points[:, 0], points[:, 1], kwargs["s"] * 2, "0.0", lw=2, rasterized=rasterized,
+                points[:, 0],
+                points[:, 1],
+                kwargs["s"] * 2,
+                "0.0",
+                lw=2,
+                rasterized=rasterized,
             )
             ax.scatter(
-                points[:, 0], points[:, 1], kwargs["s"] * 2, "1.0", lw=0, rasterized=rasterized,
+                points[:, 0],
+                points[:, 1],
+                kwargs["s"] * 2,
+                "1.0",
+                lw=0,
+                rasterized=rasterized,
             )
             ax.scatter(
-                points[:, 0], points[:, 1], c=values, cmap=cmap, vmin=_vmin, vmax=_vmax, plotnonfinite=True, **kwargs,
+                points[:, 0],
+                points[:, 1],
+                c=values,
+                cmap=cmap,
+                vmin=_vmin,
+                vmax=_vmax,
+                plotnonfinite=True,
+                **kwargs,
             )
         elif contour:
             # try:
@@ -432,11 +491,25 @@
                 levels=100,
             )
             ax.scatter(
-                points[:, 0], points[:, 1], c=values, cmap=cmap, vmin=_vmin, vmax=_vmax, plotnonfinite=True, **kwargs,
+                points[:, 0],
+                points[:, 1],
+                c=values,
+                cmap=cmap,
+                vmin=_vmin,
+                vmax=_vmax,
+                plotnonfinite=True,
+                **kwargs,
             )
         else:
             ax.scatter(
-                points[:, 0], points[:, 1], c=values, cmap=cmap, vmin=_vmin, vmax=_vmax, plotnonfinite=True, **kwargs,
+                points[:, 0],
+                points[:, 1],
+                c=values,
+                cmap=cmap,
+                vmin=_vmin,
+                vmax=_vmax,
+                plotnonfinite=True,
+                **kwargs,
             )
 
         if "norm" in kwargs:
@@ -477,11 +550,17 @@
                     weight="bold",
                 )  #
                 txt.set_path_effects(
-                    [PathEffects.Stroke(linewidth=1.5, foreground=font_color, alpha=0.8), PathEffects.Normal(),]
+                    [
+                        PathEffects.Stroke(linewidth=1.5, foreground=font_color, alpha=0.8),
+                        PathEffects.Normal(),
+                    ]
                 )
         else:
             ax.legend(
-                handles=legend_elements, bbox_to_anchor=(1.04, 1), loc=show_legend, ncol=len(unique_labels) // 15 + 1,
+                handles=legend_elements,
+                bbox_to_anchor=(1.04, 1),
+                loc=show_legend,
+                ncol=len(unique_labels) // 15 + 1,
             )
 
     return ax, colors
@@ -516,7 +595,10 @@
     """Use datashader to plot points"""
     extent = _get_extent(points)
     canvas = ds.Canvas(
-        plot_width=int(width), plot_height=int(height), x_range=(extent[0], extent[1]), y_range=(extent[2], extent[3]),
+        plot_width=int(width),
+        plot_height=int(height),
+        x_range=(extent[0], extent[1]),
+        y_range=(extent[2], extent[3]),
     )
     data = pd.DataFrame(points, columns=("x", "y"))
 
@@ -636,16 +718,23 @@
                         weight="bold",
                     )  #
                     txt.set_path_effects(
-                        [PathEffects.Stroke(linewidth=1.5, foreground=font_color, alpha=0.8), PathEffects.Normal(),]
+                        [
+                            PathEffects.Stroke(linewidth=1.5, foreground=font_color, alpha=0.8),
+                            PathEffects.Normal(),
+                        ]
                     )
             else:
                 if type(show_legend) == "str":
                     ax.legend(
-                        handles=legend_elements, loc=show_legend, ncol=len(unique_labels) // 15 + 1,
+                        handles=legend_elements,
+                        loc=show_legend,
+                        ncol=len(unique_labels) // 15 + 1,
                     )
                 else:
                     ax.legend(
-                        handles=legend_elements, loc="best", ncol=len(unique_labels) // 15 + 1,
+                        handles=legend_elements,
+                        loc="best",
+                        ncol=len(unique_labels) // 15 + 1,
                     )
         return ax
     else:
@@ -827,7 +916,12 @@
         # bpl.output_notebook(hide_banner=True) # this doesn't work for non-notebook use
         data_source = bpl.ColumnDataSource(data)
 
-        plot = bpl.figure(width=width, height=height, tooltips=tooltips, background_fill_color=background,)
+        plot = bpl.figure(
+            width=width,
+            height=height,
+            tooltips=tooltips,
+            background_fill_color=background,
+        )
         plot.circle(x="x", y="y", source=data_source, color=colors, size=point_size)
 
         plot.grid.visible = False
@@ -845,7 +939,11 @@
         if labels is not None:
             point_plot = hv.Points(data, kdims=["x", "y"], vdims=["color"])
             plot = hd.datashade(
-                point_plot, aggregator=ds.count_cat("color"), cmap=plt.get_cmap(cmap), width=width, height=height,
+                point_plot,
+                aggregator=ds.count_cat("color"),
+                cmap=plt.get_cmap(cmap),
+                width=width,
+                height=height,
             )
         elif values is not None:
             min_val = data.values.min()
@@ -853,11 +951,21 @@
             data["val_cat"] = pd.Categorical((data.values - min_val) // (val_range // 256))
             point_plot = hv.Points(data, kdims=["x", "y"], vdims=["val_cat"])
             plot = hd.datashade(
-                point_plot, aggregator=ds.count_cat("val_cat"), cmap=plt.get_cmap(cmap), width=width, height=height,
+                point_plot,
+                aggregator=ds.count_cat("val_cat"),
+                cmap=plt.get_cmap(cmap),
+                width=width,
+                height=height,
             )
         else:
             point_plot = hv.Points(data, kdims=["x", "y"])
-            plot = hd.datashade(point_plot, aggregator=ds.count(), cmap=plt.get_cmap(cmap), width=width, height=height,)
+            plot = hd.datashade(
+                point_plot,
+                aggregator=ds.count(),
+                cmap=plt.get_cmap(cmap),
+                width=width,
+                height=height,
+            )
 
     return plot
 
@@ -964,14 +1072,10 @@
                 weight="bold",
             )  # c
             txt.set_path_effects(
-<<<<<<< HEAD
-                [PathEffects.Stroke(linewidth=1.5, foreground=font_color, alpha=0.8), PathEffects.Normal(),]  # 'w'
-=======
                 [
                     PathEffects.Stroke(linewidth=1.5, foreground=font_color, alpha=0.8),
                     PathEffects.Normal(),
                 ]  # 'w'
->>>>>>> e47b3170
             )
     else:
         _ = sns.scatterplot(x, y, hue=c, palette=cmap, ax=ax, legend="full", **scatter_kwargs)
@@ -1200,7 +1304,13 @@
 
 
 def save_fig(
-    path=None, prefix=None, dpi=None, ext="pdf", transparent=True, close=True, verbose=True,
+    path=None,
+    prefix=None,
+    dpi=None,
+    ext="pdf",
+    transparent=True,
+    close=True,
+    verbose=True,
 ):
     """Save a figure from pyplot.
     code adapated from http://www.jesshamrick.com/2012/09/03/saving-figures-from-pyplot/
@@ -1258,7 +1368,11 @@
 
     # Actually save the figure
     plt.savefig(
-        savepath, dpi=300 if dpi is None else dpi, transparent=transparent, format=ext, bbox_inches="tight",
+        savepath,
+        dpi=300 if dpi is None else dpi,
+        transparent=transparent,
+        format=ext,
+        bbox_inches="tight",
     )
 
     # Close it
