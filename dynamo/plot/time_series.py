# include pseudotime and predict cell trajectory
from typing import Any, Dict, List, Optional, Tuple, Union

try:
    from typing import Literal
except ImportError:
    from typing_extensions import Literal

import numpy as np
from anndata import AnnData
from scipy.interpolate import interp1d
from scipy.sparse import issparse
from seaborn import FacetGrid
from seaborn.matrix import ClusterGrid

from ..docrep import DocstringProcessor
from ..external.hodge import ddhodge
from ..prediction.utils import fetch_exprs
from ..tools.utils import update_dict
from .utils import _to_hex, save_fig

docstrings = DocstringProcessor()


@docstrings.get_sectionsf("kin_curves")
def kinetic_curves(
    adata: AnnData,
    genes: List[str],
    mode: str = "vector_field",
    basis: Optional[str] = None,
    layer: str = "X",
    project_back_to_high_dim: bool = True,
    tkey: str = "potential",
    dist_threshold: float = 1e-10,
    ncol: int = 4,
    color: Union[list, None] = "ntr",
    c_palette: str = "Set2",
    standard_scale: int = 0,
    traj_ind: int = 0,
    log: bool = True,
    save_show_or_return: str = "show",
    save_kwargs: dict = {},
) -> Optional[FacetGrid]:
    """Plot the gene expression dynamics over time (pseudotime or inferred real time) as kinetic curves.

    Note that by default `potential` estimated with the diffusion graph built from reconstructed vector field will be
    used as the measure of pseudotime.

    Args:
        adata: an Annodata object.
        genes: the gene names whose gene expression will be faceted.
        mode: which data mode will be used, either vector_field, lap or pseudotime. if mode is vector_field, the
            trajectory predicted by vector field function will be used; if mode is lap, the trajectory predicted by
            least action path will be used otherwise pseudotime trajectory (defined by time argument) will be used.
            Defaults to "vector_field".
        basis: the embedding data used for drawing the kinetic gene expression curves, only used when mode is
            `vector_field`. Defaults to None.
        layer: the key to the layer of expression value will be used. Not used if mode is `vector_field`. Defaults
            to "X".
        project_back_to_high_dim: whether to map the coordinates in low dimension back to high dimension to visualize
            the gene expression curves, only used when mode is `vector_field` and basis is not `X`. Currently only works
            when basis is 'pca' and 'umap'. Defaults to True.
        tkey: the .obs column that will be used for timing each cell, only used when mode is not `vector_field`.
            Defaults to "potential".
        dist_threshold: the threshold for the distance between two points in the gene expression state, i.e, x(t),
            x(t+1). If below this threshold, we assume steady state is achieved and those data points will not be
            considered. This argument is ignored when mode is `pseudotime`. Defaults to 1e-10.
        ncol: the number of columns in each facet grid. Defaults to 4.
        color: any column names or gene expression, etc. that will be used for coloring cells. Defaults to "ntr".
        c_palette: the color map function to use. Defaults to "Set2".
        standard_scale: either 0 (rows) or 1 (columns). Whether to standardize that dimension, meaning for each
            row or column, subtract the minimum and divide each by its maximum. Defaults to 0.
        traj_ind: if the element from the dictionary is a list (obtained from a list of trajectories), the index of
            trajectory that will be selected for visualization. Defaults to 0.
        log: whether to log1p transform your data before data visualization. If expression data is from adata object,
            it is generally already log1p transformed. When the data is from predicted either from traj simulation or
            LAP, the data is generally in the original gene expression space and needs to be log1p transformed. Note:
            when predicted data is not inverse transformed back to original expression space, no transformation will be
<<<<<<< HEAD
            applied.
        save_show_or_return: {'save', 'show', 'return', 'both', 'all'} (default: `show`)
            Whether to save_fig, show or return the figure.
        save_kwargs: `dict` (default: `{}`)
            A dictionary that will passed to the save_fig function. By default it is an empty dictionary and the
            save_fig function will use the {"path": None, "prefix": 'kinetic_curves', "dpi": None, "ext": 'pdf',
            "transparent": True, "close": True, "verbose": True} as its parameters. Otherwise you can provide a
            dictionary that properly modify those keys according to your needs.

    Returns
    -------
        Nothing but plots the kinetic curves that shows the gene expression dynamics over time.
=======
            applied. Defaults to True.
        save_show_or_return: whether to save, show, or return the generated figure. Defaults to "show".
        save_kwargs: A dictionary that will be passed to the save_fig function. By default, it is an empty dictionary
            and the save_fig function will use the {"path": None, "prefix": 'kinetic_curves', "dpi": None, "ext": 'pdf',
            "transparent": True, "close": True, "verbose": True} as its parameters. Otherwise, you can provide a
            dictionary that properly modify those keys according to your needs. Defaults to {}.

    Raises:
        ValueError: invalid `genes`.

    Returns:
        None would be returned by default. If `save_show_or_return` is set to be 'return', the generated
        `seaborn.FacetGrid` would be returned.
>>>>>>> 7398a6ab
    """

    import matplotlib.pyplot as plt
    import pandas as pd
    import seaborn as sns

    if mode == "pseudotime" and tkey == "potential" and "potential" not in adata.obs_keys():
        ddhodge(adata)

    exprs, valid_genes, time = fetch_exprs(
        adata,
        basis,
        layer,
        genes,
        tkey,
        mode,
        project_back_to_high_dim,
        traj_ind,
    )

    Color = np.empty((0, 1))
    if color is not None and mode not in ["lap", "vector_field"]:
        color = list(set(color).intersection(adata.obs.keys()))
        Color = adata.obs[color].values.T.flatten() if len(color) > 0 else np.empty((0, 1))

    exprs = exprs.A if issparse(exprs) else exprs
    if len(set(genes).intersection(valid_genes)) > 0:
        # by default, expression values are log1p tranformed if using the expression from adata.
        exprs = np.expm1(exprs) if not log else exprs

    if standard_scale is not None:
        exprs = (exprs - np.min(exprs, axis=standard_scale)) / np.ptp(exprs, axis=standard_scale)

    time = np.sort(time)
    exprs = exprs[np.argsort(time), :]

    if dist_threshold is not None and mode in ["lap", "vector_field"]:
        valid_ind = list(np.where(np.sum(np.diff(exprs, axis=0) ** 2, axis=1) > dist_threshold)[0] + 1)
        valid_ind.insert(0, 0)
        exprs = exprs[valid_ind, :]
        time = time[valid_ind]

    exprs_df = pd.DataFrame(
        {
            "Time": np.repeat(time, len(valid_genes)),
            "Expression": exprs.flatten(),
            "Gene": np.tile(valid_genes, len(time)),
        }
    )

    if exprs_df.shape[0] == 0:
        raise ValueError(
            "No genes you provided are detected. Please make sure the genes provided are from the genes "
            "used for vector field reconstructed when layer is set."
        )

    # https://stackoverflow.com/questions/43920341/python-seaborn-facetgrid-change-titles
    if len(Color) > 0:
        exprs_df["Color"] = np.repeat(Color, len(valid_genes))
        g = sns.relplot(
            x="Time",
            y="Expression",
            data=exprs_df,
            col="Gene",
            hue="Color",
            palette=sns.color_palette(c_palette),
            col_wrap=ncol,
            kind="line",
            facet_kws={"sharex": True, "sharey": False},
        )
    else:
        g = sns.relplot(
            x="Time",
            y="Expression",
            data=exprs_df,
            col="Gene",
            col_wrap=ncol,
            kind="line",
            facet_kws={"sharex": True, "sharey": False},
        )

    if save_show_or_return in ["save", "both", "all"]:
        s_kwargs = {
            "path": None,
            "prefix": "kinetic_curves",
            "dpi": None,
            "ext": "pdf",
            "transparent": True,
            "close": True,
            "verbose": True,
        }
        s_kwargs = update_dict(s_kwargs, save_kwargs)

        if save_show_or_return in ["both", "all"]:
            s_kwargs["close"] = False

        save_fig(**s_kwargs)
    if save_show_or_return in ["show", "both", "all"]:
        plt.tight_layout()
        plt.show()
    if save_show_or_return in ["return", "all"]:
        return g


docstrings.delete_params("kin_curves.parameters", "ncol", "color", "c_palette")


@docstrings.with_indent(4)
def kinetic_heatmap(
    adata: AnnData,
    genes: List[str],
    mode: str = "vector_field",
    basis: Optional[str] = None,
    layer: str = "X",
    project_back_to_high_dim: bool = True,
    tkey: str = "potential",
    dist_threshold: float = 1e-10,
    color_map: int = "BrBG",
    gene_order_method: Literal["maximum", "half_max_ordering", "raw"] = "maximum",
    show_colorbar: bool = False,
    cluster_row_col: Tuple[bool, bool] = (False, False),
    figsize: Tuple[float, float] = (11.5, 6),
    standard_scale: int = 1,
    n_convolve: int = 30,
    spaced_num: int = 100,
    traj_ind: int = 0,
    log: bool = True,
    gene_group: Optional[List[str]] = None,
    gene_group_cmap: Optional[List[str]] = None,
    cell_group: Optional[List[str]] = None,
    cell_group_cmap: Optional[List[str]] = None,
    enforce: bool = False,
    hline_rows: Optional[List[int]] = None,
    hlines_kwargs: Dict[str, Any] = {},
    vline_cols: Optional[List[int]] = None,
    vlines_kwargs: Dict[str, Any] = {},
    save_show_or_return: Literal["save", "show", "return"] = "show",
    save_kwargs: Dict[str, Any] = {},
    transpose: bool = False,
    **kwargs,
) -> Optional[ClusterGrid]:
    """Plot the gene expression dynamics over time (pseudotime or inferred real time) in a heatmap.

    Note that by default `potential` estimated with the diffusion graph built from reconstructed vector field will be
    used as the measure of pseudotime.

    Args:
        adata: an Annodata object.
        genes: the gene names whose gene expression will be faceted.
        mode: which data mode will be used, either vector_field, lap or pseudotime. if mode is vector_field, the
            trajectory predicted by vector field function will be used; if mode is lap, the trajectory predicted by
            least action path will be used otherwise pseudotime trajectory (defined by time argument) will be used.
            Defaults to "vector_field".
        basis: the embedding data used for drawing the kinetic gene expression curves, only used when mode is
            `vector_field`. Defaults to None.
        layer: the key to the layer of expression value will be used. Not used if mode is `vector_field`. Defaults
            to "X".
        project_back_to_high_dim: whether to map the coordinates in low dimension back to high dimension to visualize
            the gene expression curves, only used when mode is `vector_field` and basis is not `X`. Currently only works
            when basis is 'pca' and 'umap'. Defaults to True.
        tkey: the .obs column that will be used for timing each cell, only used when mode is not `vector_field`.
            Defaults to "potential".
        dist_threshold: the threshold for the distance between two points in the gene expression state, i.e, x(t),
            x(t+1). If below this threshold, we assume steady state is achieved and those data points will not be
            considered. This argument is ignored when mode is `pseudotime`. Defaults to 1e-10.
        color_map: the color map that will be used to color the gene expression. If `half_max_ordering` is True, the
            color map need to be divergent, good examples, include `BrBG`, `RdBu_r` or `coolwarm`, etc. Defaults to
            "BrBG".
        gene_order_method: supports three different methods for ordering genes when plotting the heatmap: either
            `half_max_ordering`, `maximum` or `raw`. For `half_max_ordering`, it will order genes into up, down and
            transit groups by the half max ordering algorithm (HA Pliner, et al., Molecular cell 71 (5), 858-871. e8).
            While for `maximum`, it will order by the position of the highest gene expression. `raw` means just use the
            original order from the input gene list. Defaults to "maximum".
        show_colorbar: whether to show the color bar. Defaults to False.
        cluster_row_col: whether to cluster the row or columns. Defaults to (False, False).
        figsize: size of figure. Defaults to (11.5, 6).
        standard_scale: either 0 (rows, cells) or 1 (columns, genes). Whether to standardize that dimension,
            meaning for each row or column, subtract the minimum and divide each by its maximum. Defaults to 1.
        n_convolve: the number of cells for convolution. Defaults to 30.
        spaced_num: the number of points on the loess fitting curve. Defaults to 100.
        traj_ind: if the element from the dictionary is a list (obtained from a list of trajectories), the index of
            trajectory that will be selected for visualization.. Defaults to 0.
        log: whether to log1p transform your data before data visualization. If expression data is from adata object,
            it is generally already log1p transformed. When the data is from predicted either from traj simulation or
            LAP, the data is generally in the original gene expression space and needs to be log1p transformed. Note:
            when predicted data is not inverse transformed back to original expression space, no transformation will be
<<<<<<< HEAD
            applied.
        gene_group:
            The key of the gene groups in .var.
        gene_group_cmap:
            The str of the colormap for gene groups.
        cell_group:
             The key of the cell groups in .obs.
        cell_group_cmap:
            The str of the colormap for cell groups.
        enforce:
            Whether to recalculate the dataframe that will be used to create the kinetic heatmap. If this is set to be
            False and the the .uns['kinetic_heatmap'] is in the adata object, we will use data from
            `.uns['kinetic_heatmap']` directly.
        hline_rows:
            The indices of rows that we can place a line on the heatmap.
        hlines_kwargs:
            The dictionary of arguments that will be passed into sns_heatmap.ax_heatmap.hlines.
        vline_cols:
            The indices of column that we can place a line on the heatmap.
        vlines_kwargs:
            The dictionary of arguments that will be passed into sns_heatmap.ax_heatmap.vlines.
        save_show_or_return: {'save', 'show', 'return', 'both', 'all'} (default: `show`)
            Whether to save_fig, show or return the figure.
        save_kwargs: `dict` (default: `{}`)
            A dictionary that will passed to the save_fig function. By default it is an empty dictionary and the
            save_fig function will use the {"path": None, "prefix": 'kinetic_heatmap', "dpi": None, "ext": 'pdf',
            "transparent": True, "close": True, "verbose": True} as its parameters. Otherwise you can provide a
            dictionary that properly modify those keys according to your needs.
        transpose:
            Whether to transpose the dataframe and swap X-Y in heatmap. In single cell case, `transpose=True` results in gene on the x-axis.
        kwargs:
            All other keyword arguments are passed to heatmap(). Currently `xticklabels=False, yticklabels='auto'` is
            passed to heatmap() by default.

    Returns
    -------
        Nothing but plots a heatmap that shows the gene expression dynamics over time.
=======
            applied. Defaults to True.
        gene_group: the key of the gene groups in .var. Defaults to None.
        gene_group_cmap: the str of the colormap for gene groups. Defaults to None.
        cell_group: the key of the cell groups in .obs. Defaults to None.
        cell_group_cmap: the str of the colormap for cell groups. Defaults to None.
        enforce: whether to recalculate the dataframe that will be used to create the kinetic heatmap. If this is set to
            be False and the .uns['kinetic_heatmap'] is in the adata object, we will use data from
            `.uns['kinetic_heatmap']` directly.. Defaults to False.
        hline_rows: the indices of rows that we can place a line on the heatmap. Defaults to None.
        hlines_kwargs: a dictionary of arguments that will be passed into sns_heatmap.ax_heatmap.hlines. Defaults to {}.
        vline_cols: the indices of column that we can place a line on the heatmap. Defaults to None.
        vlines_kwargs: a dictionary of arguments that will be passed into sns_heatmap.ax_heatmap.vlines. Defaults to {}.
        save_show_or_return: whether to save, show, or return the figure. Defaults to "show".
        save_kwargs: a dictionary that will be passed to the save_fig function. By default, it is an empty dictionary
            and the save_fig function will use the {"path": None, "prefix": 'kinetic_heatmap', "dpi": None,
            "ext": 'pdf', "transparent": True, "close": True, "verbose": True} as its parameters. Otherwise, you can
            provide a dictionary that properly modify those keys according to your needs. Defaults to {}.
        transpose: whether to transpose the dataframe and swap X-Y in heatmap. In single cell case, `transpose=True`
            results in gene on the x-axis. Defaults to False.
        **kwargs: any other keyword arguments are passed to heatmap(). Currently `xticklabels=False, yticklabels='auto'`
            is passed to heatmap() by default.

    Raises:
        NotImplementedError: invalid `order_method`.

    Returns:
        None would be returned by default. If `save_show_or_return` is set to be 'return', the generated seaborn
        ClusterGrid would be returned.
>>>>>>> 7398a6ab
    """

    import matplotlib.pyplot as plt
    import pandas as pd
    import seaborn as sns

    if enforce or "kinetic_heatmap" not in adata.uns_keys():

        if mode == "pseudotime" and tkey == "potential" and "potential" not in adata.obs_keys():
            ddhodge(adata)

        exprs, valid_genes, time = fetch_exprs(
            adata,
            basis,
            layer,
            genes,
            tkey,
            mode,
            project_back_to_high_dim,
            traj_ind,
        )

        valid_genes = [x for x in genes if x in valid_genes]

        exprs = exprs.A if issparse(exprs) else exprs
        if mode != "pseudotime":
            exprs = np.log1p(exprs) if log else exprs

            spaced_num = None  # don't need to get further smoothed.

        if len(set(genes).intersection(valid_genes)) > 0:
            # by default, expression values are log1p tranformed if using the expression from adata.
            exprs = np.expm1(exprs) if not log else exprs

        if dist_threshold is not None and mode == "vector_field":
            valid_ind = list(np.where(np.sum(np.diff(exprs, axis=0) ** 2, axis=1) > dist_threshold)[0] + 1)
            valid_ind.insert(0, 0)
            exprs = exprs[valid_ind, :]
            time = time[valid_ind]

        if gene_order_method == "half_max_ordering":
            time, all, valid_ind, gene_idx = _half_max_ordering(
                exprs.T, time, mode=mode, interpolate=True, spaced_num=spaced_num
            )
            all, genes = (
                all[np.isfinite(all.sum(1)), :],
                np.array(valid_genes)[gene_idx][np.isfinite(all.sum(1))],
            )

            df = pd.DataFrame(all, index=genes)
        elif gene_order_method in ["maximum", "raw"]:
            exprs = lowess_smoother(time, exprs.T, spaced_num=spaced_num, n_convolve=n_convolve)
            exprs = exprs[np.isfinite(exprs.sum(1)), :]

            if standard_scale is not None:
                exprs = (exprs - np.min(exprs, axis=standard_scale)[:, None]) / np.ptp(exprs, axis=standard_scale)[
                    :, None
                ]
            if gene_order_method == "maximum":
                max_sort = np.argsort(np.argmax(exprs, axis=1))
            else:
                max_sort = np.arange(exprs.shape[0])
            if spaced_num is None and mode == "pseudotime":
                df = pd.DataFrame(
                    exprs[max_sort, :],
                    index=np.array(valid_genes)[max_sort],
                    columns=adata.obs_names,
                )
            else:
                df = pd.DataFrame(exprs[max_sort, :], index=np.array(valid_genes)[max_sort])
        else:
            raise NotImplementedError("gene order_method can only be either raw, half_max_ordering or maximum")

        adata.uns["kinetics_heatmap"] = df
    else:
        df = adata.uns["kinetics_heatmap"]

    row_colors, col_colors = None, None
    if gene_group is not None:
        color_key_cmap = "tab20" if gene_group_cmap is None else gene_group_cmap
        uniq_gene_grps = adata.var[gene_group].unique().tolist()
        num_labels = len(uniq_gene_grps)

        color_key = _to_hex(plt.get_cmap(color_key_cmap)(np.linspace(0, 1, num_labels)))
        gene_lut = dict(zip(map(str, uniq_gene_grps), color_key))
        row_colors = adata.var[gene_group].map(gene_lut)
    else:
        uniq_gene_grps, gene_lut = [], {}

    if cell_group is not None:
        color_key_cmap = "tab20" if cell_group_cmap is None else cell_group_cmap
        uniq_cell_grps = adata.obs[cell_group].unique().tolist()
        num_labels = len(uniq_cell_grps)

        color_key = _to_hex(plt.get_cmap(color_key_cmap)(np.linspace(0, 1, num_labels)))
        cell_lut = dict(zip(map(str, uniq_cell_grps), color_key))
        col_colors = adata.obs[cell_group].map(cell_lut)
    else:
        uniq_cell_grps, cell_lut = [], {}

    if transpose:
        row_colors, col_colors = col_colors, row_colors
        cluster_row_col[0], cluster_row_col[1] = cluster_row_col[1], cluster_row_col[0]
        df = df.T

    heatmap_kwargs = dict(
        xticklabels=False,
        yticklabels=1,
        row_colors=row_colors,
        col_colors=col_colors,
        row_linkage=None,
        col_linkage=None,
        method="average",
        metric="euclidean",
        z_score=None,
        standard_scale=None,
    )
    if kwargs is not None:
        heatmap_kwargs = update_dict(heatmap_kwargs, kwargs)

    sns_heatmap = sns.clustermap(
        df,
        col_cluster=cluster_row_col[0],
        row_cluster=cluster_row_col[1],
        cmap=color_map,
        figsize=figsize,
        **heatmap_kwargs,
    )

    if not show_colorbar:
        sns_heatmap.cax.set_visible(False)
    if cell_group is not None or gene_group is not None:
        # https://stackoverflow.com/questions/27988846/how-to-express-classes-on-the-axis-of-a-heatmap-in-seaborn
        # answer from mwaskom
        uniq_grps = uniq_cell_grps + uniq_gene_grps
        lut = cell_lut.copy()
        lut.update(gene_lut)
        for label in uniq_grps:
            sns_heatmap.ax_col_dendrogram.bar(0, 0, color=lut[label], label=label, linewidth=0)
        cell_group_num, gene_group_num = len(cell_lut), len(gene_lut)

        if cell_group_num > 0 and gene_group_num > 0:
            ncol = min([cell_group_num, gene_group_num])
        else:
            ncol = 5

        if cell_group is None:
            title = gene_group
        elif gene_group is None:
            title = cell_group
        else:
            title = gene_group + cell_group

        sns_heatmap.ax_col_dendrogram.legend(title=title, loc="center", ncol=ncol)
        sns_heatmap.cax.set_position([0.15, 0.2, 0.03, 0.45])

    if hline_rows is not None:
        hl_kwargs = update_dict({"linestyles": "dashdot"}, hlines_kwargs)
        sns_heatmap.ax_heatmap.hlines(hline_rows, *sns_heatmap.ax_heatmap.get_xlim(), **hl_kwargs)
    if vline_cols is not None:
        vline_kwargs = update_dict({"linestyles": "dashdot"}, vlines_kwargs)
        sns_heatmap.ax_heatmap.vlines(vline_cols, *sns_heatmap.ax_heatmap.get_ylim(), **vline_kwargs)

    if save_show_or_return in ["save", "both", "all"]:
        s_kwargs = {
            "path": None,
            "prefix": "kinetic_heatmap",
            "dpi": None,
            "ext": "pdf",
            "transparent": True,
            "close": True,
            "verbose": True,
        }
        s_kwargs = update_dict(s_kwargs, save_kwargs)

        if save_show_or_return in ["both", "all"]:
            s_kwargs["close"] = False

        save_fig(**s_kwargs)
    if save_show_or_return in ["show", "both", "all"]:
        if show_colorbar:
            plt.subplots_adjust(right=0.85)
        plt.tight_layout()
        plt.show()
    if save_show_or_return in ["return", "all"]:
        return sns_heatmap


def _half_max_ordering(exprs, time, mode, interpolate=False, spaced_num=100):
    """Implement the half-max ordering algorithm from HA Pliner, Molecular Cell, 2018.

    Parameters
    ----------
        exprs: `np.ndarray`
            The gene expression matrix (ngenes x ncells) ordered along time (either pseudotime or inferred real time).
        time: `np.ndarray`
            Pseudotime or inferred real time.
        mode: `str` (default: `vector_field`)
            Which data mode will be used, either vector_field or pseudotime. if mode is vector_field, the trajectory
            predicted by vector field function will be used, otherwise pseudotime trajectory (defined by time argument)
            will be used.
        interpolate: `bool` (default: `False`)
            Whether to interpolate the data when performing the loess fitting.
        spaced_num: `float` (default: `100`)
            The number of points on the loess fitting curve.

    Returns
    -------
        time: `np.ndarray`
            The time at which the loess is evaluated.
        all: `np.ndarray`
            The ordered smoothed, scaled expression matrix, the first group is up, then down, followed by the transient
            gene groups.
        valid_ind: `np.ndarray`
            The indices of valid genes that Loess smoothed.
        gene_idx: `np.ndarray`
            The indices of genes that are used for the half-max ordering plot.
    """

    if mode == "vector_field":
        interpolate = False

    gene_num = exprs.shape[0]
    cell_num = spaced_num if interpolate else exprs.shape[1]
    if interpolate:
        hm_mat_scaled, hm_mat_scaled_z = (
            np.zeros((gene_num, cell_num)),
            np.zeros((gene_num, cell_num)),
        )
    else:
        hm_mat_scaled, hm_mat_scaled_z = (
            np.zeros_like(exprs),
            np.zeros_like(exprs),
        )

    transient, trans_max, half_max = (
        np.zeros(gene_num),
        np.zeros(gene_num),
        np.zeros(gene_num),
    )

    tmp = lowess_smoother(time, exprs, spaced_num) if interpolate else exprs

    for i in range(gene_num):
        hm_mat_scaled[i] = tmp[i] - np.min(tmp[i])
        hm_mat_scaled[i] = hm_mat_scaled[i] / np.max(hm_mat_scaled[i])
        scale_tmp = (tmp[i] - np.mean(tmp[i])) / np.std(tmp[i])  # scale in R
        hm_mat_scaled_z[i] = scale_tmp

        count, current = 0, hm_mat_scaled_z[i, 0] < 0  # check this
        for j in range(cell_num):
            if not (scale_tmp[j] < 0 == current):
                count = count + 1
                current = scale_tmp[j] < 0

        half_max[i] = np.argmax(np.abs(scale_tmp - 0.5))
        transient[i] = count
        trans_max[i] = np.argsort(-scale_tmp)[0]

    begin = np.arange(max([5, 0.05 * cell_num]))
    end = np.arange(exprs.shape[1] - max([5, 0.05 * cell_num]), cell_num)
    trans_indx = np.logical_and(
        transient > 1,
        not [i in np.concatenate((begin, end)) for i in trans_max],
    )

    trans_idx, trans, half_max_trans = (
        np.where(trans_indx)[0],
        hm_mat_scaled[trans_indx, :],
        half_max[trans_indx],
    )
    nt_idx, nt = np.where(~trans_indx)[0], hm_mat_scaled[~trans_indx, :]
    up_idx, up, half_max_up = (
        np.where(nt[:, 0] < nt[:, -1])[0],
        nt[nt[:, 0] < nt[:, -1], :],
        half_max[nt[:, 0] < nt[:, -1]],
    )
    down_indx, down, half_max_down = (
        np.where(nt[:, 0] >= nt[:, -1])[0],
        nt[nt[:, 0] >= nt[:, -1], :],
        half_max[nt[:, 0] >= nt[:, -1]],
    )

    trans, up, down = (
        trans[np.argsort(half_max_trans), :],
        up[np.argsort(half_max_up), :],
        down[np.argsort(half_max_down), :],
    )

    all = np.vstack((up, down, trans))
    gene_idx = np.hstack(
        (
            nt_idx[up_idx][np.argsort(half_max_up)],
            nt_idx[down_indx][np.argsort(half_max_down)],
            trans_idx,
        )
    )

    return time, all, np.isfinite(nt[:, 0]) & np.isfinite(nt[:, -1]), gene_idx


def lowess_smoother(time, exprs, spaced_num=None, n_convolve=30):
    gene_num = exprs.shape[0]
    if spaced_num is None:
        res = exprs.copy()

        if exprs.shape[1] < 300:
            return res
    else:
        res = np.zeros((gene_num, spaced_num))

    for i in range(gene_num):
        x = exprs[i]

        if spaced_num is None:
            x_convolved = np.convolve(x[np.argsort(time)], np.ones(30) / 30, mode="same")
            res[i, :] = x_convolved
        else:
            # lowess = sm.nonparametric.lowess
            # tmp = lowess(x, time, frac=.3)
            # # run scipy's interpolation.
            # f = interp1d(tmp[:, 0], tmp[:, 1], bounds_error=False)

            x_convolved = np.convolve(
                x[np.argsort(time)],
                np.ones(n_convolve) / n_convolve,
                mode="same",
            )

            # check: is any difference between interpld and np.convolve?
            if len(time) == len(x_convolved):
                f = interp1d(time[np.argsort(time)], x_convolved, bounds_error=False)

                time_linspace = np.linspace(np.min(time), np.max(time), spaced_num)
                res[i, :] = f(time_linspace)
            else:
                res[i, :] = np.convolve(
                    x[np.argsort(time)],
                    np.ones(spaced_num) / spaced_num,
                    mode="same",
                )

    return res


@docstrings.with_indent(4)
def jacobian_kinetics(
    adata: AnnData,
    basis: str = "umap",
    regulators: Optional[List[str]] = None,
    effectors: Optional[List[str]] = None,
    mode: str = "pseudotime",
    tkey: str = "potential",
    color_map: str = "bwr",
    gene_order_method: Literal["raw", "half_max_ordering", "maximum"] = "raw",
    show_colorbar: bool = False,
    cluster_row_col: Tuple[bool, bool] = [False, True],
    figsize: Tuple[float, float] = (11.5, 6),
    standard_scale: int = 1,
    n_convolve: int = 30,
    save_show_or_return: Literal["save", "show", "return"] = "show",
    save_kwargs: Dict[str, Any] = {},
    **kwargs,
) -> Optional[ClusterGrid]:
    """Plot the Jacobian dynamics over time (pseudotime or inferred real time) in a heatmap.

    Note that by default `potential` estimated with the diffusion graph built from reconstructed vector field will be
    used as the measure of pseudotime.

    Args:
        adata: an Annodata object.
        basis: the reduced dimension basis. Defaults to "umap".
        regulators: the list of genes that will be used as regulators for plotting the Jacobian heatmap, only limited to
            genes that have already performed Jacobian analysis. Defaults to None.
        effectors: the list of genes that will be used as targets for plotting the Jacobian heatmap, only limited to
            genes that have already performed Jacobian analysis. Defaults to None.
        mode: which data mode will be used, either vector_field or pseudotime. if mode is vector_field, the trajectory
            predicted by vector field function will be used, otherwise pseudotime trajectory (defined by time argument)
<<<<<<< HEAD
            will be used. By default `potential` estimated with the diffusion graph built reconstructed vector field
            will be used as pseudotime.
        tkey: `str` (default: `potential`)
            The .obs column that will be used for timing each cell, only used when mode is not `vector_field`.
        color_map: `str` (default: `BrBG`)
            Color map that will be used to color the gene expression. If `half_max_ordering` is True, the
            color map need to be divergent, good examples, include `BrBG`, `RdBu_r` or `coolwarm`, etc.
        gene_order_method: `str` (default: `half_max_ordering`) [`half_max_ordering`, `maximum`]
            Supports two different methods for ordering genes when plotting the heatmap: either `half_max_ordering`,
            or `maximum`. For `half_max_ordering`, it will order genes into up, down and transit groups by the half
            max ordering algorithm (HA Pliner, et. al, Molecular cell 71 (5), 858-871. e8). While for `maximum`,
            it will order by the position of the highest gene expression.
        show_colorbar: `bool` (default: `False`)
            Whether to show the color bar.
        cluster_row_col: `[bool, bool]` (default: `[False, False]`)
            Whether to cluster the row or columns.
        figsize: `str` (default: `(11.5, 6)`
            Size of figure
        standard_scale: `int` (default: 1)
            Either 0 (rows, cells) or 1 (columns, genes). Whether or not to standardize that dimension, meaning for each
            row or column, subtract the minimum and divide each by its maximum.
        n_convolve: `int` (default: 30)
            Number of cells for convolution.
        save_show_or_return: {'save', 'show', 'return', 'both', 'all'} (default: `show`)
            Whether to save, show or return the figure.
        save_kwargs: `dict` (default: `{}`)
            A dictionary that will passed to the save_fig function. By default it is an empty dictionary and the
            save_fig function will use the {"path": None, "prefix": 'kinetic_curves', "dpi": None, "ext": 'pdf',
            "transparent": True, "close": True, "verbose": True} as its parameters. Otherwise you can provide a
            dictionary that properly modify those keys according to your needs.
        kwargs:
            All other keyword arguments are passed to heatmap(). Currently `xticklabels=False, yticklabels='auto'` is
            passed to heatmap() by default.
    Returns
    -------
        Nothing but plots a heatmap that shows the element of Jacobian matrix dynamics over time (potential decreasing).

    Examples
    --------
    >>> import dynamo as dyn
    >>> adata = dyn.sample_data.hgForebrainGlutamatergic()
    >>> adata = dyn.pp.recipe_monocle(adata)
    >>> dyn.tl.dynamics(adata)
    >>> dyn.vf.VectorField(adata, basis='pca')
    >>> valid_gene_list = adata[:, adata.var.use_for_transition].var.index[:2]
    >>> dyn.vf.jacobian(adata, regulators=valid_gene_list[0], effectors=valid_gene_list[1])
    >>> dyn.pl.jacobian_kinetics(adata)
=======
            will be used. By default, `potential` estimated with the diffusion graph built reconstructed vector field
            will be used as pseudotime. Defaults to "pseudotime".
        tkey: the .obs column that will be used for timing each cell, only used when mode is not `vector_field`.
            Defaults to "potential".
        color_map: color map that will be used to color the gene expression. If `half_max_ordering` is True, the
            color map need to be divergent, good examples, include `BrBG`, `RdBu_r` or `coolwarm`, etc. Defaults to
            "bwr".
        gene_order_method: supports two different methods for ordering genes when plotting the heatmap: either
            `half_max_ordering`, or `maximum`. For `half_max_ordering`, it will order genes into up, down and transit
            groups by the half max ordering algorithm (HA Pliner, et al., Molecular cell 71 (5), 858-871. e8). While for
            `maximum`, it will order by the position of the highest gene expression. Or, use `raw` to prevent any
            ordering. Defaults to "raw".
        show_colorbar: whether to show the color bar. Defaults to False.
        cluster_row_col: whether to cluster the row or columns. Defaults to [False, True].
        figsize: the size of the figures. Defaults to (11.5, 6).
        standard_scale: can be either 0 (rows, cells) or 1 (columns, genes). Whether to standardize that
            dimension, meaning for each row or column, subtract the minimum and divide each by its maximum. Defaults
            to 1.
        n_convolve: the number of cells for convolution. Defaults to 30.
        save_show_or_return: whether to save, show, or return the figure. Defaults to "show".
        save_kwargs: a dictionary that will be passed to the save_fig function. By default, it is an empty dictionary
            and the save_fig function will use the {"path": None, "prefix": 'kinetic_curves', "dpi": None, "ext": 'pdf',
            "transparent": True, "close": True, "verbose": True} as its parameters. Otherwise, you can provide a
            dictionary that properly modify those keys according to your needs.. Defaults to {}.
        **kwargs: any other kwargs that would be passed to `seaborn.clustermap`.

    Raises:
        ValueError: invalid `regulators` or `effectors`.
        NotImplementedError: invalid `gene_order_method`.

    Returns:
        None would be returned by default. If `save_show_or_return` is set to be 'return', the generated seaborn
        ClusterGrid would be returned.
>>>>>>> 7398a6ab
    """

    import matplotlib.pyplot as plt
    import pandas as pd
    import seaborn as sns

    Jacobian_ = "jacobian" if basis is None else "jacobian_" + basis
    Der, cell_indx, _, regulators_, effectors_ = (
        adata.uns[Jacobian_].get("jacobian"),
        adata.uns[Jacobian_].get("cell_idx"),
        adata.uns[Jacobian_].get("jacobian_gene"),
        adata.uns[Jacobian_].get("regulators"),
        adata.uns[Jacobian_].get("effectors"),
    )
    if tkey == "potential" and "potential" not in adata.obs_keys():
        ddhodge(adata)

    adata_ = adata[cell_indx, :]
    time = adata_.obs[tkey]
    jacobian_mat = Der.reshape((-1, Der.shape[2])) if Der.ndim == 3 else Der[None, :]
    n_source_targets_ = Der.shape[0] * Der.shape[1] if Der.ndim == 3 else 1
    targets_, sources_ = (
        (
            np.repeat(effectors_, Der.shape[1]),
            np.tile(regulators_, Der.shape[0]),
        )
        if Der.ndim == 3
        else (
            np.repeat(effectors_, Der.shape[0]),
            np.repeat(effectors_, Der.shape[0]),
        )
    )
    source_targets_ = [sources_[i] + "->" + targets_[i] for i in range(n_source_targets_)]

    regulators = regulators_ if regulators is None else regulators
    effectors = effectors_ if effectors is None else effectors
    if type(regulators) == str:
        regulators = [regulators]
    if type(effectors) == str:
        effectors = [effectors]
    regulators = list(set(regulators_).intersection(regulators))
    effectors = list(set(effectors_).intersection(effectors))
    if len(regulators) == 0 or len(effectors) == 0:
        raise ValueError(
            f"Jacobian related to source genes {regulators} and target genes {effectors}"
            f"you provided are existed. Available source genes includes {regulators_} while "
            f"available target genes includes {effectors_}"
        )
    n_source_targets = len(regulators) * len(effectors)
    targets, sources = (
        np.repeat(effectors, len(regulators)),
        np.tile(regulators, len(effectors)),
    )
    source_targets = [sources[i] + "->" + targets[i] for i in range(n_source_targets)]

    jacobian_mat = jacobian_mat[:, np.argsort(time)]

    if gene_order_method == "half_max_ordering":
        time, all, valid_ind, gene_idx = _half_max_ordering(
            jacobian_mat, time, mode=mode, interpolate=True, spaced_num=100
        )
        all, source_targets = (
            all[np.isfinite(all.sum(1)), :],
            np.array(source_targets)[gene_idx][np.isfinite(all.sum(1))],
        )

        df = pd.DataFrame(all, index=source_targets_)
    elif gene_order_method == "maximum":
        jacobian_mat = lowess_smoother(time, jacobian_mat, spaced_num=None, n_convolve=n_convolve)
        jacobian_mat = jacobian_mat[np.isfinite(jacobian_mat.sum(1)), :]

        if standard_scale is not None:
            exprs = (jacobian_mat - np.min(jacobian_mat, axis=standard_scale)[:, None]) / np.ptp(
                jacobian_mat, axis=standard_scale
            )[:, None]
        max_sort = np.argsort(np.argmax(exprs, axis=1))
        df = pd.DataFrame(
            exprs[max_sort, :],
            index=np.array(source_targets_)[max_sort],
            columns=adata.obs_names,
        )
    elif gene_order_method == "raw":
        jacobian_mat /= np.abs(jacobian_mat).max(1)[:, None]
        df = pd.DataFrame(
            jacobian_mat,
            index=np.array(source_targets_),
            columns=adata.obs_names,
        )
    else:
        raise NotImplementedError("gene order_method can only be either raw, half_max_ordering or maximum")

    heatmap_kwargs = dict(
        xticklabels=False,
        yticklabels=1,
        row_colors=None,
        col_colors=None,
        row_linkage=None,
        col_linkage=None,
        method="average",
        metric="euclidean",
        z_score=None,
        standard_scale=None,
    )
    if kwargs is not None:
        heatmap_kwargs = update_dict(heatmap_kwargs, kwargs)

    sns_heatmap = sns.clustermap(
        df.loc[source_targets, :],
        col_cluster=cluster_row_col[0],
        row_cluster=cluster_row_col[1] if len(source_targets) > 2 else False,
        cmap=color_map,
        figsize=figsize,
        center=0,
        **heatmap_kwargs,
    )
    if not show_colorbar:
        sns_heatmap.cax.set_visible(False)

    if save_show_or_return in ["save", "both", "all"]:
        s_kwargs = {
            "path": None,
            "prefix": "jacobian_kinetics",
            "dpi": None,
            "ext": "pdf",
            "transparent": True,
            "close": True,
            "verbose": True,
        }
        s_kwargs = update_dict(s_kwargs, save_kwargs)

        if save_show_or_return in ["both", "all"]:
            s_kwargs["close"] = False

        save_fig(**s_kwargs)
    if save_show_or_return in ["show", "both", "all"]:
        if show_colorbar:
            plt.subplots_adjust(right=0.85)
        plt.tight_layout()
        plt.show()
    if save_show_or_return in ["return", "all"]:
        return sns_heatmap


@docstrings.with_indent(4)
def sensitivity_kinetics(
    adata: AnnData,
    basis: str = "umap",
    regulators: Optional[List[str]] = None,
    effectors: Optional[List[str]] = None,
    mode: Literal["pseudotime", "vector_field"] = "pseudotime",
    tkey: str = "potential",
    color_map: str = "bwr",
    gene_order_method: Literal["raw", "maximum", "half_max_ordering"] = "raw",
    show_colorbar: bool = False,
    cluster_row_col: Tuple[bool, bool] = (False, True),
    figsize: Tuple[float, float] = (11.5, 6),
    standard_scale: int = 1,
    n_convolve: int = 30,
    save_show_or_return: Literal["save", "show", "return"] = "show",
    save_kwargs: Dict[str, Any] = {},
    **kwargs,
) -> Optional[ClusterGrid]:
    """Plot the Sensitivity dynamics over time (pseudotime or inferred real time) in a heatmap.

    Note that by default `potential` estimated with the diffusion graph built from reconstructed vector field will be
    used as the measure of pseudotime.

<<<<<<< HEAD
    Parameters
    ----------
        adata: :class:`~anndata.AnnData`
            an Annodata object.
        basis: `str`
            The reduced dimension basis.
        regulators: `list` or `None` (default: `None`)
            The list of genes that will be used as regulators for plotting the Jacobian heatmap, only limited to genes
            that have already performed Jacobian analysis.
        effectors: `List` or `None` (default: `None`)
            The list of genes that will be used as targets for plotting the Jacobian heatmap, only limited to genes
            that have already performed Jacobian analysis.
        mode: `str` (default: `vector_field`)
            Which data mode will be used, either vector_field or pseudotime. if mode is vector_field, the trajectory
            predicted byvector field function will be used, otherwise pseudotime trajectory (defined by time argument)
            will be used. By default `potential` estimated with the diffusion graph built reconstructed vector field
            will be used as pseudotime.
        tkey: `str` (default: `potential`)
            The .obs column that will be used for timing each cell, only used when mode is not `vector_field`.
        color_map: `str` (default: `BrBG`)
            Color map that will be used to color the gene expression. If `half_max_ordering` is True, the
            color map need to be divergent, good examples, include `BrBG`, `RdBu_r` or `coolwarm`, etc.
        gene_order_method: `str` (default: `half_max_ordering`) [`half_max_ordering`, `maximum`]
            Supports two different methods for ordering genes when plotting the heatmap: either `half_max_ordering`,
            or `maximum`. For `half_max_ordering`, it will order genes into up, down and transit groups by the half
            max ordering algorithm (HA Pliner, et. al, Molecular cell 71 (5), 858-871. e8). While for `maximum`,
            it will order by the position of the highest gene expression.
        show_colorbar: `bool` (default: `False`)
            Whether to show the color bar.
        cluster_row_col: `[bool, bool]` (default: `[False, False]`)
            Whether to cluster the row or columns.
        figsize: `str` (default: `(11.5, 6)`
            Size of figure
        standard_scale: `int` (default: 1)
            Either 0 (rows, cells) or 1 (columns, genes). Whether or not to standardize that dimension, meaning for each
            row or column, subtract the minimum and divide each by its maximum.
        n_convolve: `int` (default: 30)
            Number of cells for convolution.
        save_show_or_return: {'save', 'show', 'return', 'both', 'all'} (default: `show`)
            Whether to save_fig, show or return the figure.
        save_kwargs: `dict` (default: `{}`)
            A dictionary that will passed to the save_fig function. By default it is an empty dictionary and the
            save_fig function will use the {"path": None, "prefix": 'kinetic_curves', "dpi": None, "ext": 'pdf',
            "transparent": True, "close": True, "verbose": True} as its parameters. Otherwise you can provide a
            dictionary that properly modify those keys according to your needs.
        kwargs:
            All other keyword arguments are passed to heatmap(). Currently `xticklabels=False, yticklabels='auto'` is
            passed to heatmap() by default.
    Returns
    -------
        Nothing but plots a heatmap that shows the element of Jacobian matrix dynamics over time (potential decreasing).

    Examples
    --------
    >>> import dynamo as dyn
    >>> adata = dyn.sample_data.hgForebrainGlutamatergic()
    >>> adata = dyn.pp.recipe_monocle(adata)
    >>> dyn.tl.dynamics(adata)
    >>> dyn.vf.VectorField(adata, basis='pca')
    >>> valid_gene_list = adata[:, adata.var.use_for_transition].var.index[:2]
    >>> dyn.vf.sensitivity(adata, regulators=valid_gene_list[0], effectors=valid_gene_list[1])
    >>> dyn.pl.sensitivity_kinetics(adata)
=======
    Args:
        adata: an AnnData object.
        basis: the reduced dimension basis. Defaults to "umap".
        regulators: the list of genes that will be used as regulators for plotting the Jacobian heatmap, only limited to
            genes that have already performed Jacobian analysis. Defaults to None.
        effectors: the list of genes that will be used as targets for plotting the Jacobian heatmap, only limited to
            genes that have already performed Jacobian analysis. Defaults to None.
        mode: which data mode will be used, either vector_field or pseudotime. if mode is vector_field, the trajectory
            predicted by vector field function will be used, otherwise pseudotime trajectory (defined by time argument)
            will be used. By default, `potential` estimated with the diffusion graph built reconstructed vector field
            will be used as pseudotime. Defaults to "pseudotime".
        tkey: the .obs column that will be used for timing each cell, only used when mode is not `vector_field`.
            Defaults to "potential".
        color_map: color map that will be used to color the gene expression. If `half_max_ordering` is True, the
            color map need to be divergent, good examples, include `BrBG`, `RdBu_r` or `coolwarm`, etc. Defaults to
            "bwr".
        gene_order_method: supports two different methods for ordering genes when plotting the heatmap: either
            `half_max_ordering`, or `maximum`. For `half_max_ordering`, it will order genes into up, down and transit
            groups by the half max ordering algorithm (HA Pliner, et al., Molecular cell 71 (5), 858-871. e8). While for
            `maximum`, it will order by the position of the highest gene expression. Or, use `raw` to prevent any
            ordering. Defaults to "raw".
        show_colorbar: whether to show the color bar. Defaults to False.
        cluster_row_col: whether to cluster the row or columns. Defaults to (False, True).
        figsize: the size of the figure. Defaults to (11.5, 6).
        standard_scale: either 0 (rows, cells) or 1 (columns, genes). Whether to standardize that dimension,
            meaning for each row or column, subtract the minimum and divide each by its maximum. Defaults to 1.
        n_convolve: the number of cells for convolution. Defaults to 30.
        save_show_or_return: whether to save, show, or return the generated figure. Defaults to "show".
        save_kwargs: a dictionary that will be passed to the save_fig function. By default, it is an empty dictionary
            and the save_fig function will use the {"path": None, "prefix": 'kinetic_curves', "dpi": None, "ext": 'pdf',
            "transparent": True, "close": True, "verbose": True} as its parameters. Otherwise, you can provide a
            dictionary that properly modify those keys according to your needs. Defaults to {}.
        **kwargs: any other kwargs that would be passed to `heatmap(). Currently `xticklabels=False, yticklabels='auto'`
            is passed to heatmap() by default.`

    Raises:
        ValueError: invalid `regulators` or `effectors`.
        NotImplementedError: invalid `gene_order_method`.

    Returns:
        None would be returned by default. If `save_show_or_return` is set to be 'return', the generated seaborn
        ClusterGrid would be returned.
>>>>>>> 7398a6ab
    """

    import matplotlib.pyplot as plt
    import pandas as pd
    import seaborn as sns

    Sensitivity_ = "sensitivity" if basis is None else "sensitivity_" + basis
    Der, cell_indx, _, regulators_, effectors_ = (
        adata.uns[Sensitivity_].get("sensitivity"),
        adata.uns[Sensitivity_].get("cell_idx"),
        adata.uns[Sensitivity_].get("sensitivity_gene"),
        adata.uns[Sensitivity_].get("regulators"),
        adata.uns[Sensitivity_].get("effectors"),
    )
    if tkey == "potential" and "potential" not in adata.obs_keys():
        ddhodge(adata)

    adata_ = adata[cell_indx, :]
    time = adata_.obs[tkey]
    sensitivity_mat = Der.reshape((-1, Der.shape[2])) if Der.ndim == 3 else Der[None, :]
    n_source_targets_ = Der.shape[0] * Der.shape[1] if Der.ndim == 3 else 1
    targets_, sources_ = (
        (
            np.repeat(effectors_, Der.shape[1]),
            np.tile(regulators_, Der.shape[0]),
        )
        if Der.ndim == 3
        else (
            np.repeat(effectors_, Der.shape[0]),
            np.repeat(effectors_, Der.shape[0]),
        )
    )
    source_targets_ = [sources_[i] + "->" + targets_[i] for i in range(n_source_targets_)]

    regulators = regulators_ if regulators is None else regulators
    effectors = effectors_ if effectors is None else effectors
    if type(regulators) == str:
        regulators = [regulators]
    if type(effectors) == str:
        effectors = [effectors]
    regulators = list(set(regulators_).intersection(regulators))
    effectors = list(set(effectors_).intersection(effectors))
    if len(regulators) == 0 or len(effectors) == 0:
        raise ValueError(
            f"Sensitivity related to source genes {regulators} and target genes {effectors}"
            f"you provided are existed. Available source genes includes {regulators_} while "
            f"available target genes includes {effectors_}"
        )
    n_source_targets = len(regulators) * len(effectors)
    targets, sources = (
        np.repeat(effectors, len(regulators)),
        np.tile(regulators, len(effectors)),
    )
    source_targets = [sources[i] + "->" + targets[i] for i in range(n_source_targets)]

    sensitivity_mat = sensitivity_mat[:, np.argsort(time)]

    if gene_order_method == "half_max_ordering":
        time, all, valid_ind, gene_idx = _half_max_ordering(
            sensitivity_mat, time, mode=mode, interpolate=True, spaced_num=100
        )
        all, source_targets = (
            all[np.isfinite(all.sum(1)), :],
            np.array(source_targets)[gene_idx][np.isfinite(all.sum(1))],
        )

        df = pd.DataFrame(all, index=source_targets_)
    elif gene_order_method == "maximum":
        sensitivity_mat = lowess_smoother(time, sensitivity_mat, spaced_num=None, n_convolve=n_convolve)
        sensitivity_mat = sensitivity_mat[np.isfinite(sensitivity_mat.sum(1)), :]

        if standard_scale is not None:
            exprs = (sensitivity_mat - np.min(sensitivity_mat, axis=standard_scale)[:, None]) / np.ptp(
                sensitivity_mat, axis=standard_scale
            )[:, None]
        max_sort = np.argsort(np.argmax(exprs, axis=1))
        df = pd.DataFrame(
            exprs[max_sort, :],
            index=np.array(source_targets_)[max_sort],
            columns=adata.obs_names,
        )
    elif gene_order_method == "raw":
        sensitivity_mat /= np.abs(sensitivity_mat).max(1)[:, None]
        df = pd.DataFrame(
            sensitivity_mat,
            index=np.array(source_targets_),
            columns=adata.obs_names,
        )
    else:
        raise NotImplementedError("gene order_method can only be either half_max_ordering or maximum")

    heatmap_kwargs = dict(
        xticklabels=False,
        yticklabels=1,
        row_colors=None,
        col_colors=None,
        row_linkage=None,
        col_linkage=None,
        method="average",
        metric="euclidean",
        z_score=None,
        standard_scale=None,
    )
    if kwargs is not None:
        heatmap_kwargs = update_dict(heatmap_kwargs, kwargs)

    sns_heatmap = sns.clustermap(
        df.loc[source_targets, :],
        col_cluster=cluster_row_col[0],
        row_cluster=cluster_row_col[1] if len(source_targets) > 2 else False,
        cmap=color_map,
        figsize=figsize,
        center=0,
        **heatmap_kwargs,
    )
    if not show_colorbar:
        sns_heatmap.cax.set_visible(False)

    if save_show_or_return in ["save", "both", "all"]:
        s_kwargs = {
            "path": None,
            "prefix": "sensitivity_kinetics",
            "dpi": None,
            "ext": "pdf",
            "transparent": True,
            "close": True,
            "verbose": True,
        }
        s_kwargs = update_dict(s_kwargs, save_kwargs)

        if save_show_or_return in ["both", "all"]:
            s_kwargs["close"] = False

        save_fig(**s_kwargs)
    if save_show_or_return in ["show", "both", "all"]:
        if show_colorbar:
            plt.subplots_adjust(right=0.85)
        plt.tight_layout()
        plt.show()
    if save_show_or_return in ["return", "all"]:
        return sns_heatmap<|MERGE_RESOLUTION|>--- conflicted
+++ resolved
@@ -76,20 +76,6 @@
             it is generally already log1p transformed. When the data is from predicted either from traj simulation or
             LAP, the data is generally in the original gene expression space and needs to be log1p transformed. Note:
             when predicted data is not inverse transformed back to original expression space, no transformation will be
-<<<<<<< HEAD
-            applied.
-        save_show_or_return: {'save', 'show', 'return', 'both', 'all'} (default: `show`)
-            Whether to save_fig, show or return the figure.
-        save_kwargs: `dict` (default: `{}`)
-            A dictionary that will passed to the save_fig function. By default it is an empty dictionary and the
-            save_fig function will use the {"path": None, "prefix": 'kinetic_curves', "dpi": None, "ext": 'pdf',
-            "transparent": True, "close": True, "verbose": True} as its parameters. Otherwise you can provide a
-            dictionary that properly modify those keys according to your needs.
-
-    Returns
-    -------
-        Nothing but plots the kinetic curves that shows the gene expression dynamics over time.
-=======
             applied. Defaults to True.
         save_show_or_return: whether to save, show, or return the generated figure. Defaults to "show".
         save_kwargs: A dictionary that will be passed to the save_fig function. By default, it is an empty dictionary
@@ -103,7 +89,6 @@
     Returns:
         None would be returned by default. If `save_show_or_return` is set to be 'return', the generated
         `seaborn.FacetGrid` would be returned.
->>>>>>> 7398a6ab
     """
 
     import matplotlib.pyplot as plt
@@ -290,45 +275,6 @@
             it is generally already log1p transformed. When the data is from predicted either from traj simulation or
             LAP, the data is generally in the original gene expression space and needs to be log1p transformed. Note:
             when predicted data is not inverse transformed back to original expression space, no transformation will be
-<<<<<<< HEAD
-            applied.
-        gene_group:
-            The key of the gene groups in .var.
-        gene_group_cmap:
-            The str of the colormap for gene groups.
-        cell_group:
-             The key of the cell groups in .obs.
-        cell_group_cmap:
-            The str of the colormap for cell groups.
-        enforce:
-            Whether to recalculate the dataframe that will be used to create the kinetic heatmap. If this is set to be
-            False and the the .uns['kinetic_heatmap'] is in the adata object, we will use data from
-            `.uns['kinetic_heatmap']` directly.
-        hline_rows:
-            The indices of rows that we can place a line on the heatmap.
-        hlines_kwargs:
-            The dictionary of arguments that will be passed into sns_heatmap.ax_heatmap.hlines.
-        vline_cols:
-            The indices of column that we can place a line on the heatmap.
-        vlines_kwargs:
-            The dictionary of arguments that will be passed into sns_heatmap.ax_heatmap.vlines.
-        save_show_or_return: {'save', 'show', 'return', 'both', 'all'} (default: `show`)
-            Whether to save_fig, show or return the figure.
-        save_kwargs: `dict` (default: `{}`)
-            A dictionary that will passed to the save_fig function. By default it is an empty dictionary and the
-            save_fig function will use the {"path": None, "prefix": 'kinetic_heatmap', "dpi": None, "ext": 'pdf',
-            "transparent": True, "close": True, "verbose": True} as its parameters. Otherwise you can provide a
-            dictionary that properly modify those keys according to your needs.
-        transpose:
-            Whether to transpose the dataframe and swap X-Y in heatmap. In single cell case, `transpose=True` results in gene on the x-axis.
-        kwargs:
-            All other keyword arguments are passed to heatmap(). Currently `xticklabels=False, yticklabels='auto'` is
-            passed to heatmap() by default.
-
-    Returns
-    -------
-        Nothing but plots a heatmap that shows the gene expression dynamics over time.
-=======
             applied. Defaults to True.
         gene_group: the key of the gene groups in .var. Defaults to None.
         gene_group_cmap: the str of the colormap for gene groups. Defaults to None.
@@ -357,7 +303,6 @@
     Returns:
         None would be returned by default. If `save_show_or_return` is set to be 'return', the generated seaborn
         ClusterGrid would be returned.
->>>>>>> 7398a6ab
     """
 
     import matplotlib.pyplot as plt
@@ -736,55 +681,6 @@
             genes that have already performed Jacobian analysis. Defaults to None.
         mode: which data mode will be used, either vector_field or pseudotime. if mode is vector_field, the trajectory
             predicted by vector field function will be used, otherwise pseudotime trajectory (defined by time argument)
-<<<<<<< HEAD
-            will be used. By default `potential` estimated with the diffusion graph built reconstructed vector field
-            will be used as pseudotime.
-        tkey: `str` (default: `potential`)
-            The .obs column that will be used for timing each cell, only used when mode is not `vector_field`.
-        color_map: `str` (default: `BrBG`)
-            Color map that will be used to color the gene expression. If `half_max_ordering` is True, the
-            color map need to be divergent, good examples, include `BrBG`, `RdBu_r` or `coolwarm`, etc.
-        gene_order_method: `str` (default: `half_max_ordering`) [`half_max_ordering`, `maximum`]
-            Supports two different methods for ordering genes when plotting the heatmap: either `half_max_ordering`,
-            or `maximum`. For `half_max_ordering`, it will order genes into up, down and transit groups by the half
-            max ordering algorithm (HA Pliner, et. al, Molecular cell 71 (5), 858-871. e8). While for `maximum`,
-            it will order by the position of the highest gene expression.
-        show_colorbar: `bool` (default: `False`)
-            Whether to show the color bar.
-        cluster_row_col: `[bool, bool]` (default: `[False, False]`)
-            Whether to cluster the row or columns.
-        figsize: `str` (default: `(11.5, 6)`
-            Size of figure
-        standard_scale: `int` (default: 1)
-            Either 0 (rows, cells) or 1 (columns, genes). Whether or not to standardize that dimension, meaning for each
-            row or column, subtract the minimum and divide each by its maximum.
-        n_convolve: `int` (default: 30)
-            Number of cells for convolution.
-        save_show_or_return: {'save', 'show', 'return', 'both', 'all'} (default: `show`)
-            Whether to save, show or return the figure.
-        save_kwargs: `dict` (default: `{}`)
-            A dictionary that will passed to the save_fig function. By default it is an empty dictionary and the
-            save_fig function will use the {"path": None, "prefix": 'kinetic_curves', "dpi": None, "ext": 'pdf',
-            "transparent": True, "close": True, "verbose": True} as its parameters. Otherwise you can provide a
-            dictionary that properly modify those keys according to your needs.
-        kwargs:
-            All other keyword arguments are passed to heatmap(). Currently `xticklabels=False, yticklabels='auto'` is
-            passed to heatmap() by default.
-    Returns
-    -------
-        Nothing but plots a heatmap that shows the element of Jacobian matrix dynamics over time (potential decreasing).
-
-    Examples
-    --------
-    >>> import dynamo as dyn
-    >>> adata = dyn.sample_data.hgForebrainGlutamatergic()
-    >>> adata = dyn.pp.recipe_monocle(adata)
-    >>> dyn.tl.dynamics(adata)
-    >>> dyn.vf.VectorField(adata, basis='pca')
-    >>> valid_gene_list = adata[:, adata.var.use_for_transition].var.index[:2]
-    >>> dyn.vf.jacobian(adata, regulators=valid_gene_list[0], effectors=valid_gene_list[1])
-    >>> dyn.pl.jacobian_kinetics(adata)
-=======
             will be used. By default, `potential` estimated with the diffusion graph built reconstructed vector field
             will be used as pseudotime. Defaults to "pseudotime".
         tkey: the .obs column that will be used for timing each cell, only used when mode is not `vector_field`.
@@ -818,7 +714,16 @@
     Returns:
         None would be returned by default. If `save_show_or_return` is set to be 'return', the generated seaborn
         ClusterGrid would be returned.
->>>>>>> 7398a6ab
+    
+    Examples:
+        >>> import dynamo as dyn
+        >>> adata = dyn.sample_data.hgForebrainGlutamatergic()
+        >>> adata = dyn.pp.recipe_monocle(adata)
+        >>> dyn.tl.dynamics(adata)
+        >>> dyn.vf.VectorField(adata, basis='pca')
+        >>> valid_gene_list = adata[:, adata.var.use_for_transition].var.index[:2]
+        >>> dyn.vf.jacobian(adata, regulators=valid_gene_list[0], effectors=valid_gene_list[1])
+        >>> dyn.pl.jacobian_kinetics(adata)
     """
 
     import matplotlib.pyplot as plt
@@ -986,70 +891,6 @@
     Note that by default `potential` estimated with the diffusion graph built from reconstructed vector field will be
     used as the measure of pseudotime.
 
-<<<<<<< HEAD
-    Parameters
-    ----------
-        adata: :class:`~anndata.AnnData`
-            an Annodata object.
-        basis: `str`
-            The reduced dimension basis.
-        regulators: `list` or `None` (default: `None`)
-            The list of genes that will be used as regulators for plotting the Jacobian heatmap, only limited to genes
-            that have already performed Jacobian analysis.
-        effectors: `List` or `None` (default: `None`)
-            The list of genes that will be used as targets for plotting the Jacobian heatmap, only limited to genes
-            that have already performed Jacobian analysis.
-        mode: `str` (default: `vector_field`)
-            Which data mode will be used, either vector_field or pseudotime. if mode is vector_field, the trajectory
-            predicted byvector field function will be used, otherwise pseudotime trajectory (defined by time argument)
-            will be used. By default `potential` estimated with the diffusion graph built reconstructed vector field
-            will be used as pseudotime.
-        tkey: `str` (default: `potential`)
-            The .obs column that will be used for timing each cell, only used when mode is not `vector_field`.
-        color_map: `str` (default: `BrBG`)
-            Color map that will be used to color the gene expression. If `half_max_ordering` is True, the
-            color map need to be divergent, good examples, include `BrBG`, `RdBu_r` or `coolwarm`, etc.
-        gene_order_method: `str` (default: `half_max_ordering`) [`half_max_ordering`, `maximum`]
-            Supports two different methods for ordering genes when plotting the heatmap: either `half_max_ordering`,
-            or `maximum`. For `half_max_ordering`, it will order genes into up, down and transit groups by the half
-            max ordering algorithm (HA Pliner, et. al, Molecular cell 71 (5), 858-871. e8). While for `maximum`,
-            it will order by the position of the highest gene expression.
-        show_colorbar: `bool` (default: `False`)
-            Whether to show the color bar.
-        cluster_row_col: `[bool, bool]` (default: `[False, False]`)
-            Whether to cluster the row or columns.
-        figsize: `str` (default: `(11.5, 6)`
-            Size of figure
-        standard_scale: `int` (default: 1)
-            Either 0 (rows, cells) or 1 (columns, genes). Whether or not to standardize that dimension, meaning for each
-            row or column, subtract the minimum and divide each by its maximum.
-        n_convolve: `int` (default: 30)
-            Number of cells for convolution.
-        save_show_or_return: {'save', 'show', 'return', 'both', 'all'} (default: `show`)
-            Whether to save_fig, show or return the figure.
-        save_kwargs: `dict` (default: `{}`)
-            A dictionary that will passed to the save_fig function. By default it is an empty dictionary and the
-            save_fig function will use the {"path": None, "prefix": 'kinetic_curves', "dpi": None, "ext": 'pdf',
-            "transparent": True, "close": True, "verbose": True} as its parameters. Otherwise you can provide a
-            dictionary that properly modify those keys according to your needs.
-        kwargs:
-            All other keyword arguments are passed to heatmap(). Currently `xticklabels=False, yticklabels='auto'` is
-            passed to heatmap() by default.
-    Returns
-    -------
-        Nothing but plots a heatmap that shows the element of Jacobian matrix dynamics over time (potential decreasing).
-
-    Examples
-    --------
-    >>> import dynamo as dyn
-    >>> adata = dyn.sample_data.hgForebrainGlutamatergic()
-    >>> adata = dyn.pp.recipe_monocle(adata)
-    >>> dyn.tl.dynamics(adata)
-    >>> dyn.vf.VectorField(adata, basis='pca')
-    >>> valid_gene_list = adata[:, adata.var.use_for_transition].var.index[:2]
-    >>> dyn.vf.sensitivity(adata, regulators=valid_gene_list[0], effectors=valid_gene_list[1])
-    >>> dyn.pl.sensitivity_kinetics(adata)
-=======
     Args:
         adata: an AnnData object.
         basis: the reduced dimension basis. Defaults to "umap".
@@ -1092,7 +933,16 @@
     Returns:
         None would be returned by default. If `save_show_or_return` is set to be 'return', the generated seaborn
         ClusterGrid would be returned.
->>>>>>> 7398a6ab
+        
+    Examples:
+        >>> import dynamo as dyn
+        >>> adata = dyn.sample_data.hgForebrainGlutamatergic()
+        >>> adata = dyn.pp.recipe_monocle(adata)
+        >>> dyn.tl.dynamics(adata)
+        >>> dyn.vf.VectorField(adata, basis='pca')
+        >>> valid_gene_list = adata[:, adata.var.use_for_transition].var.index[:2]
+        >>> dyn.vf.sensitivity(adata, regulators=valid_gene_list[0], effectors=valid_gene_list[1])
+        >>> dyn.pl.sensitivity_kinetics(adata)
     """
 
     import matplotlib.pyplot as plt
