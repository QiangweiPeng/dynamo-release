"""plotting utilities that are used to visualize the curl, divergence."""

import numpy as np, pandas as pd
import anndata

from .scatters import scatters
from .scatters import docstrings
from .utils import (
    _matplotlib_points,
    save_fig,
    arrowed_spines,
    deaxis_all,
    despline_all,
    is_gene_name,
    is_cell_anno_column,
    is_layer_keys,
)

from ..tools.utils import (
    update_dict,
    flatten,
)


docstrings.delete_params("scatters.parameters", "adata", "color", "cmap", "frontier", "sym_c")
docstrings.delete_params("scatters.parameters", "adata", "color", "cmap", "frontier")

@docstrings.with_indent(4)
def speed(adata, basis='pca', color=None, frontier=True, *args, **kwargs):
    """\
    Scatter plot with cells colored by the estimated velocity speed (and other information if provided).

    Parameters
    ----------
        adata: :class:`~anndata.AnnData`
            an Annodata object with speed estimated.
        basis: `str` or None (default: `pca`)
            The embedding data in which the vector field was reconstructed and RNA speed was estimated.
        color: `str`, `list` or None:
            Any column names or gene names, etc. in addition to the `curl` to be used for coloring cells.
        frontier: `bool` (default: `False`)
            Whether to add the frontier. Scatter plots can be enhanced by using transparency (alpha) in order to show area
            of high density and multiple scatter plots can be used to delineate a frontier. See matplotlib tips & tricks
            cheatsheet (https://github.com/matplotlib/cheatsheets). Originally inspired by figures from scEU-seq paper:
            https://science.sciencemag.org/content/367/6482/1151.
        %(scatters.parameters.no_adata|color|cmap|frontier)s

    Returns
    -------
    Nothing but plots scatterplots with cells colored by the estimated speed (and other information if provided).

    Examples
    --------
    >>> import dynamo as dyn
    >>> adata = dyn.sample_data.hgForebrainGlutamatergic()
    >>> adata = dyn.pp.recipe_monocle(adata)
    >>> dyn.tl.dynamics(adata)
    >>> dyn.tl.reduceDimension(adata)
    >>> dyn.tl.VectorField(adata, basis='pca')
    >>> dyn.tl.speed(adata)
    >>> dyn.pl.speed(adata)

    See also:: :func:`..external.ddhodge.curl` for calculating curl with a diffusion graph built from reconstructed vector
    field.
    """

    speed_key = "speed" if basis is None else "speed_" + basis
    color_ = [speed_key]
    if not np.any(adata.obs.columns.isin(color_)):
        raise Exception(f"{speed_key} is not existed in .obs, try run dyn.tl.speed(adata, basis='{basis}') first.")

    if color is not None:
        color = [color] if type(color) == str else color
        color_.extend(color)

    return scatters(adata, color=color_, frontier=frontier, *args, **kwargs)


@docstrings.with_indent(4)
def curl(adata, basis='umap', color=None, cmap='bwr', frontier=True, sym_c=True, *args, **kwargs):
    """\
    Scatter plot with cells colored by the estimated curl (and other information if provided).

    Cells with negative or positive curl correspond to cells with clock-wise rotation vectors or counter-clock-wise
    ration vectors. Currently only support for 2D vector field. But in principal could be generated to high dimension
    space.

    Parameters
    ----------
        adata: :class:`~anndata.AnnData`
            an Annodata object with curl estimated.
        basis: `str` or None (default: `umap`)
            The embedding data in which the vector field was reconstructed and RNA curl was estimated.
        color: `str`, `list` or None:
            Any column names or gene names, etc. in addition to the `curl` to be used for coloring cells.
        frontier: `bool` (default: `False`)
            Whether to add the frontier. Scatter plots can be enhanced by using transparency (alpha) in order to show area
            of high density and multiple scatter plots can be used to delineate a frontier. See matplotlib tips & tricks
            cheatsheet (https://github.com/matplotlib/cheatsheets). Originally inspired by figures from scEU-seq paper:
            https://science.sciencemag.org/content/367/6482/1151.
        sym_c: `bool` (default: `False`)
            Whether do you want to make the limits of continuous color to be symmetric, normally this should be used for
            plotting velocity, curl, divergence or other types of data with both positive or negative values.
        %(scatters.parameters.no_adata|color|cmap|frontier|sym_c)s

    Returns
    -------
    Nothing but plots scatterplots with cells colored by the estimated curl (and other information if provided).

    Examples
    --------
    >>> import dynamo as dyn
    >>> adata = dyn.sample_data.hgForebrainGlutamatergic()
    >>> adata = dyn.pp.recipe_monocle(adata)
    >>> dyn.tl.dynamics(adata)
    >>> dyn.tl.reduceDimension(adata)
    >>> dyn.tl.VectorField(adata, basis='umap')
    >>> dyn.tl.curl(adata, basis='umap')
    >>> dyn.pl.curl(adata, basis='umap')

    See also:: :func:`..external.ddhodge.curl` for calculating curl with a diffusion graph built from reconstructed vector
    field.
    """

    curl_key = "curl" if basis is None else "curl_" + basis
    color_ = [curl_key]
    if not np.any(adata.obs.columns.isin(color_)):
        raise Exception(f"{curl_key} is not existed in .obs, try run dyn.tl.curl(adata, basis='{basis}') first.")

    if color is not None:
        color = [color] if type(color) == str else color
        color_.extend(color)

    # adata.obs[curl_key] = adata.obs[curl_key].astype('float')
    # adata_ = adata[~ adata.obs[curl_key].isna(), :]

    return scatters(adata, color=color_, cmap=cmap, frontier=frontier, sym_c=sym_c, *args, **kwargs)


@docstrings.with_indent(4)
def divergence(adata, basis='pca', color=None, cmap='bwr', frontier=True, sym_c=True, *args, **kwargs):
    """\
    Scatter plot with cells colored by the estimated divergence (and other information if provided).

    Cells with negative or positive divergence correspond to possible sink (stable cell types) or possible source
    (unstable metastable states or progenitors)

    Parameters
    ----------
        adata: :class:`~anndata.AnnData`
            an Annodata object with divergence estimated.
        basis: `str` or None (default: `pca`)
            The embedding data in which the vector field was reconstructed and RNA divergence was estimated.
        color: `str`, `list` or None:
            Any column names or gene names, etc. in addition to the `divergence` to be used for coloring cells.
        frontier: `bool` (default: `False`)
            Whether to add the frontier. Scatter plots can be enhanced by using transparency (alpha) in order to show area
            of high density and multiple scatter plots can be used to delineate a frontier. See matplotlib tips & tricks
            cheatsheet (https://github.com/matplotlib/cheatsheets). Originally inspired by figures from scEU-seq paper:
            https://science.sciencemag.org/content/367/6482/1151.
        sym_c: `bool` (default: `False`)
            Whether do you want to make the limits of continuous color to be symmetric, normally this should be used for
            plotting velocity, divergence or other types of data with both positive or negative values.
        %(scatters.parameters.no_adata|color|cmap|frontier|sym_c)s

    Returns
    -------
    Nothing but plots scatterplots with cells colored by the estimated divergence (and other information if provided).

    Examples
    --------
    >>> import dynamo as dyn
    >>> adata = dyn.sample_data.hgForebrainGlutamatergic()
    >>> adata = dyn.pp.recipe_monocle(adata)
    >>> dyn.tl.dynamics(adata)
    >>> dyn.tl.VectorField(adata, basis='pca')
    >>> dyn.tl.divergence(adata)
    >>> dyn.pl.divergence(adata)

    See also:: :func:`..external.ddhodge.divergence` for calculating divergence with a diffusion graph built from reconstructed
    vector field.
    """

    div_key = "divergence" if basis is None else "divergence_" + basis
    color_ = [div_key]
    if not np.any(adata.obs.columns.isin(color_)):
        raise Exception(f"{div_key} is not existed in .obs, try run dyn.tl.divergence(adata, basis='{basis}') first.")

    # adata.obs[div_key] = adata.obs[div_key].astype('float')
    # adata_ = adata[~ adata.obs[div_key].isna(), :]

    if color is not None:
        color = [color] if type(color) == str else color
        color_.extend(color)

    return scatters(adata, color=color_, cmap=cmap, frontier=frontier, sym_c=sym_c, *args, **kwargs)


@docstrings.with_indent(4)
def curvature(adata, basis='pca', color=None, frontier=True, *args, **kwargs):
    """\
    Scatter plot with cells colored by the estimated curvature (and other information if provided).

    Parameters
    ----------
        adata: :class:`~anndata.AnnData`
            an Annodata object with curvature estimated.
        basis: `str` or None (default: `pca`)
            The embedding data in which the vector field was reconstructed and RNA curvature was estimated.
        color: `str`, `list` or None:
            Any column names or gene names, etc. in addition to the `curvature` to be used for coloring cells.
        frontier: `bool` (default: `False`)
            Whether to add the frontier. Scatter plots can be enhanced by using transparency (alpha) in order to show area
            of high density and multiple scatter plots can be used to delineate a frontier. See matplotlib tips & tricks
            cheatsheet (https://github.com/matplotlib/cheatsheets). Originally inspired by figures from scEU-seq paper:
            https://science.sciencemag.org/content/367/6482/1151.
        %(scatters.parameters.no_adata|color|cmap|frontier)s

    Returns
    -------
    Nothing but plots scatterplots with cells colored by the estimated curvature (and other information if provided).

    Examples
    --------
    >>> import dynamo as dyn
    >>> adata = dyn.sample_data.hgForebrainGlutamatergic()
    >>> adata = dyn.pp.recipe_monocle(adata)
    >>> dyn.tl.dynamics(adata)
    >>> dyn.tl.VectorField(adata, basis='pca')
    >>> dyn.tl.curvature(adata)
    >>> dyn.pl.curvature(adata)
    """

    curv_key = "curvature" if basis is None else "curvature_" + basis
    color_ = [curv_key]
    if not np.any(adata.obs.columns.isin(color_)):
        raise Exception(f"{curv_key} is not existed in .obs, try run dyn.tl.curvature(adata, basis='{curv_key}') first.")

    adata.obs[curv_key] = adata.obs[curv_key].astype('float')
    adata_ = adata[~ adata.obs[curv_key].isna(), :]

    if color is not None:
        color = [color] if type(color) == str else color
        color_.extend(color)

    return scatters(adata_, color=color_, frontier=frontier, *args, **kwargs)


@docstrings.with_indent(4)
def jacobian(adata,
             regulators=None,
             effectors=None,
             basis="umap",
             J_basis="pca",
             x=0,
             y=1,
             layer='M_s',
             highlights=None,
             cmap='bwr',
             background=None,
             pointsize=None,
             figsize=(6, 4),
             show_legend=True,
             frontier=True,
             sym_c=True,
             show_arrowed_spines=False,
             save_show_or_return="show",
             save_kwargs={},
             stacked_fraction=True,
             **kwargs):
    """\
    Scatter plot with pca basis.

    Parameters
    ----------
        adata: :class:`~anndata.AnnData`
            an Annodata object with Jacobian matrix estimated.
        regulators: `list` or `None` (default: `None`)
            The list of genes that will be used as regulators for plotting the Jacobian heatmap, only limited to genes
            that have already performed Jacobian analysis.
        effectors: `List` or `None` (default: `None`)
            The list of genes that will be used as targets for plotting the Jacobian heatmap, only limited to genes
            that have already performed Jacobian analysis.
        basis: `str` (default: `umap`)
            The reduced dimension basis.
        J_basis: `str` (default: `pca`)
            The reduced dimension space that will be used to calculate the jacobian matrix.
        x: `int` (default: `0`)
            The column index of the low dimensional embedding for the x-axis.
        y: `int` (default: `1`)
            The column index of the low dimensional embedding for the y-axis.
        highlights: `list` (default: None)
            Which color group will be highlighted. if highligts is a list of lists - each list is relate to each color element.
        cmap: string (optional, default 'Blues')
            The name of a matplotlib colormap to use for coloring
            or shading points. If no labels or values are passed
            this will be used for shading points according to
            density (largely only of relevance for very large
            datasets). If values are passed this will be used for
            shading according the value. Note that if theme
            is passed then this value will be overridden by the
            corresponding option of the theme.
        background: string or None (optional, default 'None`)
            The color of the background. Usually this will be either
            'white' or 'black', but any color name will work. Ideally
            one wants to match this appropriately to the colors being
            used for points etc. This is one of the things that themes
            handle for you. Note that if theme
            is passed then this value will be overridden by the
            corresponding option of the theme.
        figsize: `None` or `[float, float]` (default: None)
                The width and height of each panel in the figure.
        show_legend: bool (optional, default True)
            Whether to display a legend of the labels
        frontier: `bool` (default: `False`)
            Whether to add the frontier. Scatter plots can be enhanced by using transparency (alpha) in order to show area
            of high density and multiple scatter plots can be used to delineate a frontier. See matplotlib tips & tricks
            cheatsheet (https://github.com/matplotlib/cheatsheets). Originally inspired by figures from scEU-seq paper:
            https://science.sciencemag.org/content/367/6482/1151.
        sym_c: `bool` (default: `False`)
            Whether do you want to make the limits of continuous color to be symmetric, normally this should be used for
            plotting velocity, jacobian, curl, divergence or other types of data with both positive or negative values.
        show_arrowed_spines: bool (optional, default False)
            Whether to show a pair of arrowed spines representing the basis of the scatter is currently using.
        save_show_or_return: `str` {'save', 'show', 'return'} (default: `show`)
            Whether to save, show or return the figure.
        save_kwargs: `dict` (default: `{}`)
            A dictionary that will passed to the save_fig function. By default it is an empty dictionary and the save_fig function
            will use the {"path": None, "prefix": 'scatter', "dpi": None, "ext": 'pdf', "transparent": True, "close":
            True, "verbose": True} as its parameters. Otherwise you can provide a dictionary that properly modify those keys
            according to your needs.
        stacked_fraction: bool (default: True)
            If True the jacobian will be represented as a stacked fraction in the title, otherwise a linear fraction style is used.
        kwargs:
            Additional arguments passed to plt.scatters.

    Returns
    -------
    Nothing but plots the n_source x n_targets scatter plots of low dimensional embedding of the adata object, each
    corresponds to one element in the Jacobian matrix for all sampled cells.

    Examples
    --------
    >>> import dynamo as dyn
    >>> adata = dyn.sample_data.hgForebrainGlutamatergic()
    >>> adata = dyn.pp.recipe_monocle(adata)
    >>> dyn.tl.dynamics(adata)
    >>> dyn.vf.VectorField(adata, basis='pca')
    >>> valid_gene_list = adata[:, adata.var.use_for_transition].var.index[:2]
    >>> dyn.vf.jacobian(adata, regulators=valid_gene_list[0], effectors=valid_gene_list[1])
    >>> dyn.pl.jacobian(adata)
    """

    import matplotlib.pyplot as plt
    from matplotlib import rcParams
    from matplotlib.colors import to_hex

    if background is None:
        _background = rcParams.get("figure.facecolor")
        _background = to_hex(_background) if type(_background) is tuple else _background
    else:
        _background = background

    Jacobian_ = "jacobian" if J_basis is None else "jacobian_" + J_basis
    Der, cell_indx, jacobian_gene, regulators_, effectors_ = adata.uns[Jacobian_].values()
    adata_ = adata[cell_indx, :]

<<<<<<< HEAD
    if (regulators_ is None or effectors_ is None) and Der.shape[0] != adata.n_vars:
        raise Exception(f'You need to calculate jacobian matrix of genes to plot the jacobian.'
                        f'Try run something like dyn.vf.jacobian(adata, '
                        f'regulators=adata.var.index[adata.var.use_for_transition],'
                        f'effectors=adata.var.index[adata.var.use_for_transition]) first.')

    if regulators is None and effectors is not None:
        regulators = effectors
    elif effectors is None and regulators is not None:
        effectors = regulators
        
    Der, source_genes, target_genes = intersect_sources_targets(regulators,
                              regulators_,
                              effectors,
                              effectors_,
                              Der if jacobian_gene is None else jacobian_gene)

    cur_pd = pd.DataFrame(
        {
            basis + "_0": adata_.obsm["X_" + basis][:, x],
            basis + "_1": adata_.obsm["X_" + basis][:, y],
        }
    )
=======
    # test the simulation data here
    if (regulators_ is None or effectors_ is None):
        if Der.shape[0] != adata_.n_vars:
            source_genes = [J_basis + '_' + str(i) for i in range(Der.shape[0])]
            target_genes = [J_basis + '_' + str(i) for i in range(Der.shape[1])]
        else:
            source_genes, target_genes = adata_.var_names, adata_.var_names
    else:
        Der, source_genes, target_genes = intersect_sources_targets(regulators,
                                  regulators_,
                                  effectors,
                                  effectors_,
                                  Der if jacobian_gene is None else jacobian_gene)


    ## integrate this with the code in scatter ##

    if type(x) is int and type(y) is int:
        prefix = 'X_'
        cur_pd = pd.DataFrame(
            {
                basis + "_" + str(x): adata_.obsm[prefix + basis][:, x],
                basis + "_" + str(y): adata_.obsm[prefix + basis][:, y],
            }
        )
    elif is_gene_name(adata_, x) and is_gene_name(adata_, y):
        cur_pd = pd.DataFrame(
            {
                x: adata_.obs_vector(k=x, layer=None) if layer == 'X' else adata_.obs_vector(k=x, layer=layer),
                y: adata_.obs_vector(k=y, layer=None) if layer == 'X' else adata_.obs_vector(k=y, layer=layer),
            }
        )
        # cur_pd = cur_pd.loc[(cur_pd > 0).sum(1) > 1, :]
        cur_pd.columns = [
            x + " (" + layer + ")",
            y + " (" + layer + ")",
        ]
    elif is_cell_anno_column(adata_, x) and is_cell_anno_column(adata_, y):
        cur_pd = pd.DataFrame(
            {
                x: adata_.obs_vector(x),
                y: adata_.obs_vector(y),
            }
        )
        cur_pd.columns = [x, y]
    elif is_cell_anno_column(adata_, x) and is_gene_name(adata_, y):
        cur_pd = pd.DataFrame(
            {
                x: adata_.obs_vector(x),
                y: adata_.obs_vector(k=y, layer=None) if layer == 'X' else adata_.obs_vector(k=y, layer=layer),
            }
        )
        cur_pd.columns = [x, y + " (" + layer + ")"]
    elif is_gene_name(adata_, x) and is_cell_anno_column(adata_, y):
        cur_pd = pd.DataFrame(
            {
                x: adata_.obs_vector(k=x, layer=None) if layer == 'X' else adata_.obs_vector(k=x, layer=layer),
                y: adata_.obs_vector(y)
            }
        )
        # cur_pd = cur_pd.loc[cur_pd.iloc[:, 0] > 0, :]
        cur_pd.columns = [x + " (" + layer + ")", y]
    elif is_layer_keys(adata_, x) and is_layer_keys(adata_, y):
        x_, y_ = adata_[:, basis].layers[x], adata_[:, basis].layers[y]
        cur_pd = pd.DataFrame(
            {x: flatten(x_),
             y: flatten(y_)}
        )
        # cur_pd = cur_pd.loc[cur_pd.iloc[:, 0] > 0, :]
        cur_pd.columns = [x, y]
    elif type(x) in [anndata._core.views.ArrayView, np.ndarray] and \
            type(y) in [anndata._core.views.ArrayView, np.ndarray]:
        cur_pd = pd.DataFrame(
            {'x': flatten(x),
             'y': flatten(y)}
        )
        cur_pd.columns = ['x', 'y']
>>>>>>> 3bcd592b

    point_size = (
        500.0 / np.sqrt(adata_.shape[0])
        if pointsize is None
        else 500.0 / np.sqrt(adata_.shape[0]) * pointsize
    )
    point_size = 4 * point_size

    scatter_kwargs = dict(
        alpha=0.2, s=point_size, edgecolor=None, linewidth=0,
    )  # (0, 0, 0, 1)
    if kwargs is not None:
        scatter_kwargs.update(kwargs)

    nrow, ncol = len(source_genes), len(target_genes)
    if figsize is None:
        g = plt.figure(None, (3 * ncol, 3 * nrow), facecolor=_background)  # , dpi=160
    else:
        g = plt.figure(None, (figsize[0] * ncol, figsize[1] * nrow), facecolor=_background)  # , dpi=160

    gs = plt.GridSpec(nrow, ncol, wspace=0.12)

    for i, source in enumerate(source_genes):
        for j, target in enumerate(target_genes):
            ax = plt.subplot(gs[i * ncol + j])
            J = Der[j, i, :] # dim 0: target; dim 1: source
            cur_pd["jacobian"] = J

            # cur_pd.loc[:, "jacobian"] = np.array([scinot(i) for i in cur_pd.loc[:, "jacobian"].values])
            v_max = np.max(np.abs(J))
            scatter_kwargs.update({"vmin": -v_max, "vmax": v_max})
            ax, color = _matplotlib_points(
                cur_pd.iloc[:, [0, 1]].values,
                ax=ax,
                labels=None,
                values=J,
                highlights=highlights,
                cmap=cmap,
                color_key=None,
                color_key_cmap=None,
                background=_background,
                width=figsize[0],
                height=figsize[1],
                show_legend=show_legend,
                frontier=frontier,
                sym_c=sym_c,
                **scatter_kwargs
            )
            if stacked_fraction:
                ax.set_title(r'$\frac{\partial f_{%s}}{\partial x_{%s}}$'%(target, source))
            else:
                ax.set_title(r'$\partial f_{%s} / \partial x_{%s}$'%(target, source))
            if i + j == 0 and show_arrowed_spines:
                arrowed_spines(ax, basis, background)
            else:
                despline_all(ax)
                deaxis_all(ax)

    if save_show_or_return == "save":
        s_kwargs = {"path": None, "prefix": 'jacobian', "dpi": None,
                    "ext": 'pdf', "transparent": True, "close": True, "verbose": True}
        s_kwargs = update_dict(s_kwargs, save_kwargs)

        save_fig(**s_kwargs)
    elif save_show_or_return == "show":
        plt.tight_layout()
        plt.show()
    elif save_show_or_return == "return":
        return gs


def jacobian_heatmap(adata,
                     cell_idx,
                     basis='umap',
                     regulators=None,
                     effectors=None,
                     figsize=(7, 5),
                     ncols=1,
                     cmap='bwr',
                     save_show_or_return="show",
                     save_kwargs={},
                     **kwargs):
    """\
    Plot the Jacobian matrix for each cell as a heatmap.

    Note that Jacobian matrix can be understood as a regulatory activity matrix between genes directly computed from the
    reconstructed vector fields.

    Parameters
    ----------
        adata: :class:`~anndata.AnnData`
            an Annodata object with Jacobian matrix estimated.
        cell_idx: `int` or `list`
            The numeric indices of the cells that you want to draw the jacobian matrix to reveal the regulatory activity.
        basis: `str`
            The reduced dimension basis.
        regulators: `list` or `None` (default: `None`)
            The list of genes that will be used as regulators for plotting the Jacobian heatmap, only limited to genes
            that have already performed Jacobian analysis.
        effectors: `List` or `None` (default: `None`)
            The list of genes that will be used as targets for plotting the Jacobian heatmap, only limited to genes
            that have already performed Jacobian analysis.
        figsize: `None` or `[float, float]` (default: None)
                The width and height of each panel in the figure.
        ncols: `int` (default: `1`)
            The number of columns for drawing the heatmaps.
        cmap: `str` (default: `bwr`)
            The mapping from data values to color space. If not provided, the default will depend on whether center is set.
        save_show_or_return: `str` {'save', 'show', 'return'} (default: `show`)
            Whether to save, show or return the figure.
        save_kwargs: `dict` (default: `{}`)
            A dictionary that will passed to the save_fig function. By default it is an empty dictionary and the save_fig function
            will use the {"path": None, "prefix": 'scatter', "dpi": None, "ext": 'pdf', "transparent": True, "close":
            True, "verbose": True} as its parameters. Otherwise you can provide a dictionary that properly modify those keys
            according to your needs.
        kwargs:
            Additional arguments passed to sns.heatmap.

    Returns
    -------
        Nothing but plots the n_cell_idx heatmaps of the corresponding Jacobian matrix for each selected cell.

    Examples
    --------
    >>> import dynamo as dyn
    >>> adata = dyn.sample_data.hgForebrainGlutamatergic()
    >>> adata = dyn.pp.recipe_monocle(adata)
    >>> dyn.tl.dynamics(adata)
    >>> dyn.vf.VectorField(adata, basis='pca')
    >>> valid_gene_list = adata[:, adata.var.use_for_transition].var.index[:2]
    >>> dyn.vf.jacobian(adata, regulators=valid_gene_list[0], effectors=valid_gene_list[1])
    >>> dyn.pl.jacobian_heatmap(adata)
    """

    import matplotlib.pyplot as plt
    import seaborn as sns

    Jacobian_ = "jacobian" if basis is None else "jacobian_" + basis
    if type(cell_idx) == int: cell_idx = [cell_idx]
    Der, cell_indx, _, regulators_, effectors_ = adata.uns[Jacobian_].values()
    Der, regulators, effectors = intersect_sources_targets(regulators,
                                                           regulators_,
                                                           effectors,
                                                           effectors_,
                                                           Der)

    adata_ = adata[cell_indx, :]
    valid_cell_idx = list(set(cell_idx).intersection(cell_indx))
    if len(valid_cell_idx) == 0:
        raise ValueError(f"Jacobian matrix was not calculated for the cells you provided {cell_indx}."
                         f"Check adata.uns[{Jacobian_}].values() for available cells that have Jacobian matrix calculated."
                         f"Note that limiting calculation of Jacobian matrix only for a subset of cells are required for "
                         f"speeding up calculations.")
    else:
        cell_names = adata.obs_names[valid_cell_idx]

    total_panels, ncols = len(valid_cell_idx), ncols
    nrow, ncol = int(np.ceil(total_panels / ncols)), ncols

    if figsize is None:
        g = plt.figure(None, (3 * ncol, 3 * nrow))  # , dpi=160
    else:
        g = plt.figure(None, (figsize[0] * ncol, figsize[1] * nrow))  # , dpi=160

    gs = plt.GridSpec(nrow, ncol)
    heatmap_kwargs = dict(xticklabels=1, yticklabels=1)
    heatmap_kwargs = update_dict(heatmap_kwargs, kwargs)
    for i, name in enumerate(cell_names):
        ind = np.where(adata_.obs_names == name)[0]
        J = Der[:, :, ind][:, :, 0].T # dim 0: target; dim 1: source
        J = pd.DataFrame(J, index=regulators, columns=effectors)
        ax = plt.subplot(gs[i])
        sns.heatmap(J, annot=True, ax=ax, cmap=cmap, cbar=False, center=0, **heatmap_kwargs)
        plt.title(name)

    if save_show_or_return == "save":
        s_kwargs = {"path": None, "prefix": 'jacobian_heatmap', "dpi": None,
                    "ext": 'pdf', "transparent": True, "close": True, "verbose": True}
        s_kwargs = update_dict(s_kwargs, save_kwargs)

        save_fig(**s_kwargs)
    elif save_show_or_return == "show":
        plt.tight_layout()
        plt.show()
    elif save_show_or_return == "return":
        return gs


def intersect_sources_targets(regulators,
                              regulators_,
                              effectors,
                              effectors_,
                              Der):
    regulators = regulators_ if regulators is None else regulators
    effectors = effectors_ if effectors is None else effectors
    if type(regulators) == str: regulators = [regulators]
    if type(effectors) == str: effectors = [effectors]
    regulators = list(set(regulators_).intersection(regulators))
    effectors = list(set(effectors_).intersection(effectors))
    if len(regulators) == 0 or len(effectors) == 0:
        raise ValueError(f"Jacobian related to source genes {regulators} and target genes {effectors}"
                         f"you provided are existed. Available source genes includes {regulators_} while "
                         f"available target genes includes {effectors_}")
    # subset Der with correct index of selected source / target genes
    valid_source_idx = [i for i, e in enumerate(regulators_) if e in regulators]
    valid_target_idx = [i for i, e in enumerate(effectors_) if e in effectors]
    Der = Der[valid_target_idx, :, :][:, valid_source_idx, :] if len(regulators_) + len(effectors_) > 2 else Der
    regulators, effectors = np.array(regulators_)[valid_source_idx], np.array(effectors_)[valid_target_idx]

    return Der, regulators, effectors<|MERGE_RESOLUTION|>--- conflicted
+++ resolved
@@ -365,31 +365,6 @@
     Der, cell_indx, jacobian_gene, regulators_, effectors_ = adata.uns[Jacobian_].values()
     adata_ = adata[cell_indx, :]
 
-<<<<<<< HEAD
-    if (regulators_ is None or effectors_ is None) and Der.shape[0] != adata.n_vars:
-        raise Exception(f'You need to calculate jacobian matrix of genes to plot the jacobian.'
-                        f'Try run something like dyn.vf.jacobian(adata, '
-                        f'regulators=adata.var.index[adata.var.use_for_transition],'
-                        f'effectors=adata.var.index[adata.var.use_for_transition]) first.')
-
-    if regulators is None and effectors is not None:
-        regulators = effectors
-    elif effectors is None and regulators is not None:
-        effectors = regulators
-        
-    Der, source_genes, target_genes = intersect_sources_targets(regulators,
-                              regulators_,
-                              effectors,
-                              effectors_,
-                              Der if jacobian_gene is None else jacobian_gene)
-
-    cur_pd = pd.DataFrame(
-        {
-            basis + "_0": adata_.obsm["X_" + basis][:, x],
-            basis + "_1": adata_.obsm["X_" + basis][:, y],
-        }
-    )
-=======
     # test the simulation data here
     if (regulators_ is None or effectors_ is None):
         if Der.shape[0] != adata_.n_vars:
@@ -467,7 +442,6 @@
              'y': flatten(y)}
         )
         cur_pd.columns = ['x', 'y']
->>>>>>> 3bcd592b
 
     point_size = (
         500.0 / np.sqrt(adata_.shape[0])
