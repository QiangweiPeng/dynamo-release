from numbers import Number
from typing import Any, Dict, List, Optional, Union

try:
    from typing import Literal
except ImportError:
    from typing_extensions import Literal

import numpy as np
import pandas as pd
from anndata import AnnData
from pandas.api.types import is_categorical_dtype

from ..configuration import _themes
from ..tools.Markov import prepare_velocity_grid_data
from .utils import _to_hex, is_cell_anno_column, is_gene_name


def plot_3d_streamtube(
    adata: AnnData,
    color: str,
    layer: str,
    group: str,
    init_group: str,
    basis: str = "umap",
    dims: List[int] = [0, 1, 2],
    theme: Optional[str] = None,
    background: Optional[str] = None,
    cmap: Optional[str] = None,
    color_key: Union[Dict[str, str], List[str], None] = None,
    color_key_cmap: Optional[str] = None,
    html_fname: Optional[str] = None,
    save_show_or_return: Literal["save", "show", "return"] = "show",
    save_kwargs: Dict[str, Any] = {},
):
    """Plot a interative 3d streamtube plot via plotly.

    A streamtube is a tubular region surrounded by streamlines that form a closed loop. It's a continuous version of a
    streamtube plot (3D quiver plot) and can provide insight into flow data from natural systems. The color of tubes is
    determined by their local norm, and the diameter of the field by the local divergence of the vector field.

    Args:
        adata: an Annodata object, must have vector field reconstructed for the input `basis` whose dimension should at
            least 3D.
<<<<<<< HEAD
        color: `string` (default: `ntr`)
            Any column names or gene expression, etc. that will be used for coloring cells.
        group: `str`
            The column names of adata.obs that will be used to search for cells, together with `init_group` to set the
            initial state of the streamtube.
        init_group: `str`
            The group name among all names in `group` that will be used to set the initial states of the stream tube.
        basis: `str`
            The reduced dimension.
        html_fname: `str` or None
            html file name that will be use to save the streamtube interactive plot.
        dims: `list` (default: `[0, 1, 2]`)
            The number of dimensions that will be used to construct the vector field for streamtube plot.
        save_show_or_return: `str` {'save', 'show', 'return', 'both', 'all'} (default: `show`)
            Whether to save, show or return the figure.
        save_kwargs: `dict` (default: `{}`)
            A dictionary that will passed to the save_fig function. By default it is an empty dictionary and the save_fig function
            will use the {"path": None, "prefix": 'scatter', "dpi": None, "ext": 'pdf', "transparent": True, "close":
            True, "verbose": True} as its parameters. Otherwise you can provide a dictionary that properly modify those keys
            according to your needs.

    Returns
    -------
        Nothing but render an interactive streamtube plot. If html_fname is not None, the plot will save to a html file.
=======
        color: any column names or gene expression, etc. that will be used for coloring cells.
        layer: the layer key of the expression data.
        group: the column names of adata.obs that will be used to search for cells, together with `init_group` to set
            the initial state of the streamtube.
        init_group: the group name among all names in `group` that will be used to set the initial states of the stream
            tube.
        basis: the reduced dimension. Defaults to "umap".
        dims: the number of dimensions that will be used to construct the vector field for streamtube plot. Defaults to
            [0, 1, 2].
        theme: the theme of the plot. Defaults to None.
        background: the background color of the plot. Defaults to None.
        cmap: The name of a matplotlib colormap to use for coloring the plots. Defaults to None.
        color_key: the method to assign colors to categoricals. Defaults to None.
        color_key_cmap: the name of a matplotlib colormap to use for categorical coloring. Defaults to None.
        html_fname: html file name that will be used to save the streamtube interactive plot. Defaults to None.
        save_show_or_return: whether to save, show, or return the figures. Defaults to "show".
        save_kwargs:  A dictionary that will be passed to the save_fig function. By default, it is an empty dictionary
            and the save_fig function will use the {"path": None, "prefix": 'scatter', "dpi": None, "ext": 'pdf',
            "transparent": True, "close": True, "verbose": True} as its parameters. Otherwise, you can provide a
            dictionary that properly modify those keys according to your needs. Defaults to {}.

    Raises:
        ImportError: plotly is not installed.

    Returns:
        None would be returned by default. If `save_show_or_return` is set to be 'return', the generated plotly figure
        would be returned.
>>>>>>> 7398a6ab
    """

    try:
        # 3D streamtube:
        import plotly.graph_objects as go
    except ImportError:
        raise ImportError("You need to install the package `plotly`. Install hiveplotlib via `pip install plotly`")

    import matplotlib
    import matplotlib.cm as cm
    import matplotlib.pyplot as plt
    from matplotlib import rcParams
    from matplotlib.colors import to_hex

    if background is None:
        _background = rcParams.get("figure.facecolor")
        _background = to_hex(_background) if type(_background) is tuple else _background
    else:
        _background = background

    if is_gene_name(adata, color):
        color_val = adata.obs_vector(k=color, layer=None) if layer == "X" else adata.obs_vector(k=color, layer=layer)
    elif is_cell_anno_column(adata, color):
        color_val = adata.obs_vector

    is_not_continous = not isinstance(color_val[0], Number) or color_val.dtype.name == "category"

    if is_not_continous:
        labels = color_val.to_dense() if is_categorical_dtype(color_val) else color_val
        if theme is None:
            if _background in ["#ffffff", "black"]:
                _theme_ = "glasbey_dark"
            else:
                _theme_ = "glasbey_white"
        else:
            _theme_ = theme
    else:
        values = color_val
        if theme is None:
            if _background in ["#ffffff", "black"]:
                _theme_ = "inferno" if not layer.startswith("velocity") else "div_blue_black_red"
            else:
                _theme_ = "viridis" if not layer.startswith("velocity") else "div_blue_red"
        else:
            _theme_ = theme

    _cmap = _themes[_theme_]["cmap"] if cmap is None else cmap
    _color_key_cmap = _themes[_theme_]["color_key_cmap"] if color_key_cmap is None else color_key_cmap

    if is_not_continous:
        labels = adata.obs[color]
        unique_labels = labels.unique()
        if isinstance(color_key, dict):
            colors = pd.Series(labels).map(color_key).values
        else:
            color_key = _to_hex(plt.get_cmap(color_key_cmap)(np.linspace(0, 1, len(unique_labels))))

            new_color_key = {k: color_key[i] for i, k in enumerate(unique_labels)}
            colors = pd.Series(labels).map(new_color_key)
    else:
        norm = matplotlib.colors.Normalize(vmin=np.min(values), vmax=np.max(values), clip=True)
        mapper = cm.ScalarMappable(norm=norm, cmap=_cmap)
        colors = _to_hex(mapper.to_rgba(values))

    X = adata.obsm["X_" + basis][:, dims]
    grid_kwargs_dict = {
        "density": None,
        "smooth": None,
        "n_neighbors": None,
        "min_mass": None,
        "autoscale": False,
        "adjust_for_stream": True,
        "V_threshold": None,
    }

    X_grid, p_mass, neighs, weight = prepare_velocity_grid_data(
        X,
        [60, 60, 60],
        density=grid_kwargs_dict["density"],
        smooth=grid_kwargs_dict["smooth"],
        n_neighbors=grid_kwargs_dict["n_neighbors"],
    )

    from ..vectorfield.utils import vecfld_from_adata

    VecFld, func = vecfld_from_adata(adata, basis="umap")

    velocity_grid = func(X_grid)

    fig = go.Figure(
        data=go.Streamtube(
            x=X_grid[:, 0],
            y=X_grid[:, 1],
            z=X_grid[:, 2],
            u=velocity_grid[:, 0],
            v=velocity_grid[:, 1],
            w=velocity_grid[:, 2],
            starts=dict(
                x=adata[labels == init_group, :].obsm["X_umap"][:125, 0],
                y=adata[labels == init_group, :].obsm["X_umap"][:125, 1],
                z=adata[labels == init_group, :].obsm["X_umap"][:125, 2],
            ),
            sizeref=3000,
            colorscale="Portland",
            showscale=False,
            maxdisplayed=3000,
        )
    )

    fig.update_layout(
        scene=dict(
            aspectratio=dict(
                x=2,
                y=1,
                z=1,
            )
        ),
        margin=dict(t=20, b=20, l=20, r=20),
    )
    fig.add_scatter3d(
        x=X[:, 0],
        y=X[:, 1],
        z=X[:, 2],
        mode="markers",
        marker=dict(size=2, color=colors.values),
    )

    if (save_show_or_return in ["save", "both", "all"]) or html_fname is not None:
        html_fname = "streamtube_" + color + "_" + group + "_" + init_group if html_fname is None else html_fname
        save_kwargs_ = {"file": html_fname, "auto_open": True}
        save_kwargs_.update(save_kwargs)
        fig.write_html(**save_kwargs_)
    if save_show_or_return in ["show", "both", "all"]:
        fig.show()
    if save_show_or_return in ["return", "all"]:
        return fig<|MERGE_RESOLUTION|>--- conflicted
+++ resolved
@@ -42,32 +42,6 @@
     Args:
         adata: an Annodata object, must have vector field reconstructed for the input `basis` whose dimension should at
             least 3D.
-<<<<<<< HEAD
-        color: `string` (default: `ntr`)
-            Any column names or gene expression, etc. that will be used for coloring cells.
-        group: `str`
-            The column names of adata.obs that will be used to search for cells, together with `init_group` to set the
-            initial state of the streamtube.
-        init_group: `str`
-            The group name among all names in `group` that will be used to set the initial states of the stream tube.
-        basis: `str`
-            The reduced dimension.
-        html_fname: `str` or None
-            html file name that will be use to save the streamtube interactive plot.
-        dims: `list` (default: `[0, 1, 2]`)
-            The number of dimensions that will be used to construct the vector field for streamtube plot.
-        save_show_or_return: `str` {'save', 'show', 'return', 'both', 'all'} (default: `show`)
-            Whether to save, show or return the figure.
-        save_kwargs: `dict` (default: `{}`)
-            A dictionary that will passed to the save_fig function. By default it is an empty dictionary and the save_fig function
-            will use the {"path": None, "prefix": 'scatter', "dpi": None, "ext": 'pdf', "transparent": True, "close":
-            True, "verbose": True} as its parameters. Otherwise you can provide a dictionary that properly modify those keys
-            according to your needs.
-
-    Returns
-    -------
-        Nothing but render an interactive streamtube plot. If html_fname is not None, the plot will save to a html file.
-=======
         color: any column names or gene expression, etc. that will be used for coloring cells.
         layer: the layer key of the expression data.
         group: the column names of adata.obs that will be used to search for cells, together with `init_group` to set
@@ -95,7 +69,6 @@
     Returns:
         None would be returned by default. If `save_show_or_return` is set to be 'return', the generated plotly figure
         would be returned.
->>>>>>> 7398a6ab
     """
 
     try:
