--- conflicted
+++ resolved
@@ -335,7 +335,7 @@
 
 def leiden(
     adata,
-    weight="weight",
+    use_weight=True,
     initial_membership=None,
     adj_matrix=None,
     adj_matrix_key=None,
@@ -349,7 +349,7 @@
 ) -> AnnData:
     kwargs.update(
         {
-            "weight": weight,
+            "use_weight": use_weight,
             "initial_membership": initial_membership,
         }
     )
@@ -372,7 +372,7 @@
 def louvain(
     adata,
     resolution=1.0,
-    weight="weight",
+    use_weight=True,
     adj_matrix=None,
     adj_matrix_key=None,
     randomize=False,
@@ -394,8 +394,8 @@
         [description], by default 1.0
     adj_matrix : [type], optional
         [description], by default None
-    weight : str, optional
-        [description], by default "weight"
+    use_weight : bool, optional
+        [description], by default True
     randomize : bool, optional
         randomize – boolean, from CDlib: "randomize the node evaluation order and the community evaluation order to get different partitions at each call, by default False"
     result_key : [type], optional
@@ -413,7 +413,7 @@
     kwargs.update(
         {
             "resolution": resolution,
-            "weight": weight,
+            "use_weight": use_weight,
             "randomize": randomize,
         }
     )
@@ -435,6 +435,7 @@
 
 def infomap(
     adata,
+    use_weight=True,
     adj_matrix=None,
     adj_matrix_key=None,
     result_key=None,
@@ -445,7 +446,9 @@
     copy=False,
     **kwargs
 ) -> AnnData:
-    kwargs.update({})
+    kwargs.update({
+        "use_weight": use_weight,
+    })
 
     return cluster_community(
         adata,
@@ -468,6 +471,7 @@
     result_key=None,
     adj_matrix=None,
     adj_matrix_key=None,
+    use_weight=True,
     no_community_label=-1,
     layer=None,
     layer_conn_type="connectivities",
@@ -516,7 +520,7 @@
         raise ValueError("Please supply one of adj_matrix_key and layer")
     if adj_matrix_key is None:
         if layer is None:
-            adj_matrix_key = "connectivities"
+            adj_matrix_key = "distance"
         else:
             adj_matrix_key = layer + "_" + layer_conn_type
 
@@ -556,13 +560,9 @@
         else:
             valid_indices = cell_subsets
 
-<<<<<<< HEAD
-        graph_sparse_matrix = graph_sparse_matrix[valid_indices, :][:, valid_indices]
-=======
         graph_sparse_matrix = graph_sparse_matrix[valid_indices, :][
             :, valid_indices
         ]
->>>>>>> 32eed1a5
 
     if cluster_and_subsets is not None:
         cluster_col, allowed_clusters = (
@@ -575,8 +575,8 @@
             :, valid_indices
         ]
 
-    # if not use_weight:
-    #     graph_sparse_matrix.data = 1
+    if not use_weight:
+        graph_sparse_matrix.data = 1
 
     community_result = cluster_community_from_graph(
         method=method,
@@ -598,7 +598,7 @@
     adata.uns[result_key] = {
         "method": method,
         "adj_matrix_key": adj_matrix_key,
-        # "use_weight": use_weight,
+        "use_weight": use_weight,
         "layer": layer,
         "layer_conn_type": layer_conn_type,
         "cell_subsets": cell_subsets,
