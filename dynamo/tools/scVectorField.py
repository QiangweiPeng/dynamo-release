from tqdm import tqdm
import numpy.matlib
from numpy import format_float_scientific as scinot
import numpy as np
from scipy.linalg import lstsq
import warnings
import time
<<<<<<< HEAD
from numpy import format_float_scientific as scinot
from sklearn.neighbors import NearestNeighbors
from .utils import update_dict, update_n_merge_dict
=======
from .utils import linear_least_squares, timeit
>>>>>>> 1947958b

def norm(X, V, T):
    """Normalizes the X, Y (X + V) matrix to have zero means and unit covariance.
        We use the mean of X, Y's center (mean) and scale parameters (standard deviation) to normalize T.

    Arguments
    ---------
        X: 'np.ndarray'
            Current state. This corresponds to, for example, the spliced transcriptomic state.
        V: 'np.ndarray'
            Velocity estimates in delta t. This corresponds to, for example, the inferred spliced transcriptomic velocity estimated calculated by dynamo or velocyto, scvelo.
        T: 'np.ndarray'
            Current state on a grid which is often used to visualize the vector field. This corresponds to, for example, the spliced transcriptomic state.

    Returns
    -------
        A tuple of updated X, V, T and norm_dict which includes the mean and scale values for original X, V data used
        in normalization.
    """

    Y = X + V
    n, m = X.shape[0], V.shape[0]

    xm = np.mean(X, 0)
    ym = np.mean(Y, 0)

    x, y, t = (
        X - xm[None, :],
        Y - ym[None, :],
        T - (1 / 2 * (xm[None, :] + ym[None, :])),
    )

    xscale, yscale = (
        np.sqrt(np.sum(np.sum(x ** 2, 1)) / n),
        np.sqrt(np.sum(np.sum(y ** 2, 1)) / m),
    )

    X, Y, T = x / xscale, y / yscale, t / (1 / 2 * (xscale + yscale))

    X, V, T = X, Y - X, T
    norm_dict = {"xm": xm, "ym": ym, "xscale": xscale, "yscale": yscale}

    return X, V, T, norm_dict

def bandwidth_rule_of_thumb(X, return_sigma=False):
    '''
        This function computes a rule-of-thumb bandwidth for a Gaussian kernel based on:
        https://en.wikipedia.org/wiki/Kernel_density_estimation#A_rule-of-thumb_bandwidth_estimator
    '''
    sig = sig = np.sqrt(np.mean(np.diag(np.cov(X.T))))
    h = 1.06 * sig/(len(X)**(-1/5))
    if return_sigma:
        return h, sig
    else:
        return h

def bandwidth_selector(X):
    '''
        This function computes a empirical bandwidth for a Gaussian kernel.
    '''
    n = len(X)
    nbrs = NearestNeighbors(n_neighbors=int(0.2*n), algorithm='ball_tree').fit(X)
    distances, _ = nbrs.kneighbors(X)
    d = np.mean(distances[:, 1:]) / 1.5
    return np.sqrt(2) * d

def denorm(VecFld, X_old, V_old, norm_dict):
    """Denormalize data back to the original scale.

    Parameters
    ----------
        VecFld:  `dict`
            The dictionary that stores the information for the reconstructed vector field function.
        X_old: `np.ndarray`
            The original data for current state.
        V_old: `np.ndarray`
            The original velocity data.
        norm_dict: `dict`
            norm_dict to the class which includes the mean and scale values for X, Y used in normalizing the data.

    Returns
    -------
        An updated VecFld function that includes denormalized X, Y, X_ctrl, grid, grid_V, V and the norm_dict key.
    """

    Y_old = X_old + V_old
    X, Y, V, xm, ym, x_scale, y_scale = VecFld['X'], VecFld['Y'], VecFld['V'], norm_dict['xm'], norm_dict['ym'], \
                                        norm_dict['xscale'], norm_dict['yscale']
    grid, grid_V = VecFld['grid'], VecFld['grid_V']
    xy_m, xy_scale = (xm + ym) / 2, (x_scale + y_scale) / 2

    VecFld['X'] = X_old
    VecFld['Y'] = Y_old
    VecFld['X_ctrl'] = X * x_scale + np.matlib.tile(xm, [X.shape[0], 1])
    VecFld['grid'] = grid * xy_scale + np.matlib.tile(xy_m, [X.shape[0], 1])
    VecFld['grid_V'] = (grid + grid_V) * xy_scale + np.matlib.tile(xy_m, [Y.shape[0], 1]) - grid
    VecFld['V'] = (V + X) * y_scale + np.matlib.tile(ym, [Y.shape[0], 1]) - X_old
    VecFld['norm_dict'] = norm_dict

    return VecFld


@timeit
def lstsq_solver(lhs, rhs, method='drouin'):
    if method == 'scipy':
        C = lstsq(lhs, rhs)[0]
    elif method == 'drouin':
        C = linear_least_squares(lhs, rhs)
    else:
        warnings.warn('Invalid linear least squares solver. Use Drouin\'s method instead.')
        C = linear_least_squares(lhs, rhs)
    return C


def get_P(Y, V, sigma2, gamma, a, div_cur_free_kernels=False):
    """GET_P estimates the posterior probability and part of the energy.

    Arguments
    ---------
        Y: 'np.ndarray'
            Velocities from the data.
        V: 'np.ndarray'
            The estimated velocity: V=f(X), f being the vector field function.
        sigma2: 'float'
            sigma2 is defined as sum(sum((Y - V)**2)) / (N * D)
        gamma: 'float'
            Percentage of inliers in the samples. This is an inital value for EM iteration, and it is not important.
        a: 'float'
            Paramerter of the model of outliers. We assume the outliers obey uniform distribution, and the volume of outlier's variation space is a.
        div_cur_free_kernels: `bool` (default: False)
            A logic flag to determine whether the divergence-free or curl-free kernels will be used for learning the vector
            field.

    Returns
    -------
    P: 'np.ndarray'
        Posterior probability, related to equation 27.
    E: `np.ndarray'
        Energy, related to equation 26.

    """

    if div_cur_free_kernels:
        Y = Y.reshape((2, int(Y.shape[0] / 2)), order='F').T
        V = V.reshape((2, int(V.shape[0] / 2)), order='F').T

    D = Y.shape[1]
    temp1 = np.exp(-np.sum((Y - V) ** 2, 1) / (2 * sigma2))
    temp2 = (2 * np.pi * sigma2) ** (D / 2) * (1 - gamma) / (gamma * a)
    temp1[temp1 == 0] = np.min(temp1[temp1 != 0])
    P = temp1 / (temp1 + temp2)
    E = (
        P.T.dot(np.sum((Y - V) ** 2, 1)) / (2 * sigma2)
        + np.sum(P) * np.log(sigma2) * D / 2
    )

    return (P[:, None], E) if P.ndim == 1 else (P, E)

@timeit
def con_K(x, y, beta):
    """con_K constructs the kernel K, where K(i, j) = k(x, y) = exp(-beta * ||x - y||^2).

    Arguments
    ---------
        x: 'np.ndarray'
            Original training data points.
        y: 'np.ndarray'
            Control points used to build kernel basis functions.
        beta: 'float' (default: 0.1)
            Paramerter of Gaussian Kernel, k(x, y) = exp(-beta*||x-y||^2),

    Returns
    -------
    K: 'np.ndarray'
    the kernel to represent the vector field function.
    """

    n = x.shape[0]
    m = y.shape[0]

    # https://stackoverflow.com/questions/1721802/what-is-the-equivalent-of-matlabs-repmat-in-numpy
    # https://stackoverflow.com/questions/12787475/matlabs-permute-in-python
    K = np.matlib.tile(x[:, :, None], [1, 1, m]) - np.transpose(
        np.matlib.tile(y[:, :, None], [1, 1, n]), [2, 1, 0])
    K = np.squeeze(np.sum(K ** 2, 1))
    K = -beta * K
    K = np.exp(K)  #

    return K

@timeit
def con_K_div_cur_free(x, y, sigma=0.01, eta=0.5):
    """Learn a convex combination of the divergence-free kernel T_df and curl-free kernel T_cf with a bandwidth sigma
    and a combination coefficient gamma.

    Arguments
    ---------
        x: 'np.ndarray'
            Original training data points.
        y: 'np.ndarray'
            Control points used to build kernel basis functions
        sigma: 'int' (default: `0.01`)
            Bandwidth parameter.
        eta: 'int' (default: `0.5`)
            Combination coefficient for the divergence-free or the curl-free kernels.

    Returns
    -------
        A tuple of G (the combined kernel function), divergence-free kernel and curl-free kernel.

    See also:: :func:`sparseVFC`.
    """
    m, d = x.shape
    n, d = y.shape
    sigma2 = sigma ** 2
    G_tmp = np.matlib.tile(x[:, :, None], [1, 1, n]) - np.transpose(
        np.matlib.tile(y[:, :, None], [1, 1, m]), [2, 1, 0]
    )
    G_tmp = np.squeeze(np.sum(G_tmp ** 2, 1))
    G_tmp3 = -G_tmp / sigma2
    G_tmp = -G_tmp / (2 * sigma2)
    G_tmp = np.exp(G_tmp) / sigma2
    G_tmp = np.kron(G_tmp, np.ones((d, d)))

    x_tmp = np.matlib.tile(x, [n, 1])
    y_tmp = np.matlib.tile(y, [1, m]).T
    y_tmp = y_tmp.reshape((d, m * n), order='F').T
    xminusy = x_tmp - y_tmp
    G_tmp2 = np.zeros((d * m, d * n))

    tmp4_ = np.zeros((d, d))
    for i in tqdm(range(d), desc="Iterating each dimension in con_K_div_cur_free:"):
        for j in np.arange(i, d):
            tmp1 = xminusy[:, i].reshape((m, n), order='F')
            tmp2 = xminusy[:, j].reshape((m, n), order='F')
            tmp3 = tmp1 * tmp2
            tmp4 = tmp4_.copy()
            tmp4[i, j] = 1
            tmp4[j, i] = 1
            G_tmp2 = G_tmp2 + np.kron(tmp3, tmp4)

    G_tmp2 = G_tmp2 / sigma2
    G_tmp3 = np.kron((G_tmp3 + d - 1), np.eye(d))
    G_tmp4 = np.kron(np.ones((m, n)), np.eye(d)) - G_tmp2
    df_kernel, cf_kernel = (1 - eta) * G_tmp * (G_tmp2 + G_tmp3), eta * G_tmp * G_tmp4
    G = df_kernel + cf_kernel

    return G, df_kernel, cf_kernel


@timeit
def vector_field_function(x, VecFld, dim=None, kernel='full'):
    """Learn an analytical function of vector field from sparse single cell samples on the entire space robustly.
    Reference: Regularized vector field learning with sparse approximation for mismatch removal, Ma, Jiayi, etc. al, Pattern Recognition
    """
    # x=np.array(x).reshape((1, -1))
    if "div_cur_free_kernels" in VecFld.keys():
        has_div_cur_free_kernels = True
    else:
        has_div_cur_free_kernels = False

    x = np.array(x)
    if x.ndim == 1:
        x = x[None, :]

    if has_div_cur_free_kernels:
        if kernel == 'full':
            kernel_ind = 0
        elif kernel == 'df_kernel':
            kernel_ind = 1
        elif kernel == 'cf_kernel':
            kernel_ind = 2
        else:
            raise ValueError(f"the kernel can only be one of {'full', 'df_kernel', 'cf_kernel'}!")

        K = con_K_div_cur_free(x, VecFld["X_ctrl"], VecFld["sigma"], VecFld["eta"])[kernel_ind]
    else:
        K = con_K(x, VecFld["X_ctrl"], VecFld["beta"])

    if dim is None:
        K = K.dot(VecFld["C"])
    else:
        K = K.dot(VecFld["C"]) if con_K_div_cur_free else K.dot(VecFld["C"][:, dim])
    return K


def SparseVFC(
    X,
    Y,
    Grid,
    M=100,
    a=5,
    beta=None,
    ecr=1e-5,
    gamma=0.9,
    lambda_=3,
    minP=1e-5,
    MaxIter=500,
    theta=0.75,
    div_cur_free_kernels=False,
<<<<<<< HEAD
    velocity_based_sampling=True,
=======
    sigma=0.01,
    eta=0.5,
>>>>>>> 1947958b
    lstsq_method='drouin',
    verbose=1
):
    """Apply sparseVFC (vector field consensus) algorithm to learn a functional form of the vector field from random
    samples with outlier on the entire space robustly and efficiently. (Ma, Jiayi, etc. al, Pattern Recognition, 2013)

    Arguments
    ---------
        X: 'np.ndarray'
            Current state. This corresponds to, for example, the spliced transcriptomic state.
        Y: 'np.ndarray'
            Velocity estimates in delta t. This corresponds to, for example, the inferred spliced transcriptomic velocity
            or total RNA velocity based on metabolic labeling data estimated calculated by dynamo.
        Grid: 'np.ndarray'
            Current state on a grid which is often used to visualize the vector field. This corresponds to, for example,
            the spliced transcriptomic state or total RNA state.
        M: 'int' (default: 100)
            The number of basis functions to approximate the vector field.
        a: 'float' (default: 10)
            Paramerter of the model of outliers. We assume the outliers obey uniform distribution, and the volume of
            outlier's variation space is `a`.
        beta: 'float' (default: 0.1)
            Paramerter of Gaussian Kernel, k(x, y) = exp(-beta*||x-y||^2).
            If None, a rule-of-thumb bandwidth will be computed automatically.
        ecr: 'float' (default: 1e-5)
            The minimum limitation of energy change rate in the iteration process.
        gamma: 'float' (default: 0.9)
            Percentage of inliers in the samples. This is an initial value for EM iteration, and it is not important.
        lambda_: 'float' (default: 0.3)
            Represents the trade-off between the goodness of data fit and regularization.
        minP: 'float' (default: 1e-5)
            The posterior probability Matrix P may be singular for matrix inversion. We set the minimum value of P as
            minP.
        MaxIter: 'int' (default: 500)
            Maximum iteration times.
        theta: 'float' (default: 0.75)
            Define how could be an inlier. If the posterior probability of a sample is an inlier is larger than theta,
            then it is regarded as an inlier.
        div_cur_free_kernels: `bool` (default: False)
            A logic flag to determine whether the divergence-free or curl-free kernels will be used for learning the vector
            field.
        sigma: 'int' (default: `0.01`)
            Bandwidth parameter.
        eta: 'int' (default: `0.5`)
            Combination coefficient for the divergence-free or the curl-free kernels.
        lstsq_method: 'str' (default: `drouin`)
           The name of the linear least square solver, can be either 'scipy` or `douin`.
        verbose: `int` (default: `1`)
            The level of printing running information.

    Returns
    -------
    VecFld: 'dict'
        A dictionary which contains:
            X: Current state.
            X_ctrl: Sample control points of current state.
            Y: Velocity estimates in delta t.
            beta: Parameter of the Gaussian Kernel for the kernel matrix (Gram matrix).
            V: Prediction of velocity of X.
            C: Finite set of the coefficients for the
            P: Posterior probability Matrix of inliers.
            VFCIndex: Indexes of inliers found by sparseVFC.
            sigma2: Energy change rate.
            grid: Grid of current state.
            grid_V: Prediction of velocity of the grid.
            iteration: Number of the last iteration.
            tecr_vec: Vector of relative energy changes rate comparing to previous step.
            E_traj: Vector of energy at each iteration,
        where V = f(X), P is the posterior probability and VFCIndex is the indexes of inliers found by sparseVFC.
        Note that V = `con_K(Grid, X_ctrl, beta).dot(C)` gives the prediction of velocity on Grid (but can also be any
        point in the gene expression state space).

    """

    timeit_ = True if verbose > 1 else False

    Y[~np.isfinite(Y)] = 0  # set nan velocity to 0.
    N, D = Y.shape
    grid_U = None

    # Construct kernel matrix K
    tmp_X, uid = np.unique(X, axis=0, return_index=True)  # return unique rows
    M = min(M, tmp_X.shape[0])
    if velocity_based_sampling:
        if verbose > 1:
            print('Sampling control points based on data velocity magnitude...')
        tmp_V = np.linalg.norm(Y[uid], axis=1)
        p = tmp_V / np.sum(tmp_V)
        idx = np.random.choice(np.arange(N), size=M, p=p, replace=False)
    else:
        idx = np.random.RandomState(seed=0).permutation(
            tmp_X.shape[0]
        )  # rand select some initial points
        idx = idx[range(M)]
    ctrl_pts = tmp_X[idx, :]

    if beta is None:
        h = bandwidth_selector(ctrl_pts)
        beta = 1/h**2

    K = (
        con_K(ctrl_pts, ctrl_pts, beta, timeit=timeit_)
        if div_cur_free_kernels is False
        else con_K_div_cur_free(ctrl_pts, ctrl_pts, sigma, eta, timeit=timeit_)[0]
    )
    U = (
        con_K(X, ctrl_pts, beta, timeit=timeit_)
        if div_cur_free_kernels is False
        else con_K_div_cur_free(X, ctrl_pts, sigma, eta, timeit=timeit_)[0]
    )
    if Grid is not None:
        grid_U = (
            con_K(Grid, ctrl_pts, beta, timeit=timeit_)
            if div_cur_free_kernels is False
            else con_K_div_cur_free(Grid, ctrl_pts, sigma, eta, timeit=timeit_)[0]
        )
    M = ctrl_pts.shape[0]*D if div_cur_free_kernels else ctrl_pts.shape[0]

    if div_cur_free_kernels:
        X = X.flatten()[:, None]
        Y = Y.flatten()[:, None]

    # Initialization
    V = X.copy() if div_cur_free_kernels else np.zeros((N, D))
    C = np.zeros((M, 1)) if div_cur_free_kernels else np.zeros((M, D))
    i, tecr, E = 0, 1, 1
    sigma2 = sum(sum((Y - X) ** 2)) / (N * D) if div_cur_free_kernels else sum(sum((Y - V) ** 2)) / (N * D)  ## test this
    # sigma2 = 1e-7 if sigma2 > 1e-8 else sigma2
    tecr_vec = np.ones(MaxIter) * np.nan
    E_vec = np.ones(MaxIter) * np.nan

    while i < MaxIter and tecr > ecr and sigma2 > 1e-8:
        # E_step
        E_old = E
        P, E = get_P(Y, V, sigma2, gamma, a, div_cur_free_kernels)

        E = E + lambda_ / 2 * np.trace(C.T.dot(K).dot(C))
        E_vec[i] = E
        tecr = abs((E - E_old) / E)
        tecr_vec[i] = tecr

        if verbose > 1:
            print('\niterate: %d, gamma: %.3f, energy change rate: %s, sigma2=%s'
                %(i, gamma, scinot(tecr, 3), scinot(sigma2, 3)))
        elif verbose > 0:
            print('\niteration %d'%i)

        # M-step. Solve linear system for C.
        if timeit_:
            st = time.time()

        P = np.maximum(P, minP)
        if div_cur_free_kernels:
            P = np.kron(P, np.ones((int(U.shape[0] / P.shape[0]), 1))) # np.kron(P, np.ones((D, 1)))
            lhs = (U.T * np.matlib.tile(P.T, [M, 1])).dot(U) + lambda_ * sigma2 * K
            rhs = (U.T * np.matlib.tile(P.T, [M, 1])).dot(Y)
        else:
            UP = U.T * numpy.matlib.repmat(P.T, M, 1)
            lhs = UP.dot(U) + lambda_ * sigma2 * K
            rhs = UP.dot(Y)

        if timeit_:
            print('Time elapsed for computing lhs and rhs: %f s'%(time.time()-st))
        
        C = lstsq_solver(lhs, rhs, method=lstsq_method, timeit=timeit_)
            
        # Update V and sigma**2
        V = U.dot(C)
        Sp = sum(P) / 2 if div_cur_free_kernels else sum(P)
        sigma2 = (sum(P.T.dot(np.sum((Y - V) ** 2, 1))) / np.dot(Sp, D))[0]

        # Update gamma
        numcorr = len(np.where(P > theta)[0])
        gamma = numcorr / X.shape[0]

        if gamma > 0.95:
            gamma = 0.95
        elif gamma < 0.05:
            gamma = 0.05

        i += 1

    grid_V = None
    if Grid is not None:
        grid_V = np.dot(grid_U, C)

    VecFld = {
        "X": X.reshape((N, D)) if div_cur_free_kernels else X,
        "X_ctrl": ctrl_pts,
        "Y": Y.reshape((N, D)) if div_cur_free_kernels else Y,
        "beta": beta,
        "V": V.reshape((N, D)) if div_cur_free_kernels else V,
        "C": C,
        "P": P,
        "VFCIndex": np.where(P > theta)[0],
        "sigma2": sigma2,
        "grid": Grid,
        "grid_V": grid_V,
        "iteration": i - 1,
        "tecr_traj": tecr_vec[:i],
        "E_traj": E_vec[:i]
    }
    if div_cur_free_kernels:
        VecFld['div_cur_free_kernels'], VecFld['sigma'], VecFld['eta'] = True, sigma, eta
        _, VecFld['df_kernel'], VecFld['cf_kernel'], = con_K_div_cur_free(X, ctrl_pts, sigma, eta, timeit=timeit_)

    return VecFld


class vectorfield:
    def __init__(
        self,
        X=None,
        V=None,
        Grid=None,
<<<<<<< HEAD
        **kwargs
=======
        M=100,
        a=5,
        beta=0.1,
        ecr=1e-5,
        gamma=0.9,
        lambda_=3,
        minP=1e-5,
        MaxIter=500,
        theta=0.75,
        div_cur_free_kernels=False,
        sigma=0.8,
        eta=0.5,
>>>>>>> 1947958b
    ):
        """Initialize the VectorField class.

        Parameters
        ----------
        X: 'np.ndarray' (dimension: n_obs x n_features)
                Original data.
        V: 'np.ndarray' (dimension: n_obs x n_features)
                Velocities of cells in the same order and dimension of X.
        Grid: 'np.ndarray'
                The function that returns diffusion matrix which can be dependent on the variables (for example, genes)
        M: 'int' (default: 100)
                The number of basis functions to approximate the vector field.
        a: `float` (default 5)
            Paramerter of the model of outliers. We assume the outliers obey uniform distribution, and the volume of outlier's
            variation space is a.
        beta: `float` (default: None)
             Paramerter of Gaussian Kernel, k(x, y) = exp(-beta*||x-y||^2).
             If None, a rule-of-thumb bandwidth will be computed automatically.
        ecr: `float` (default: 1e-5)
            The minimum limitation of energy change rate in the iteration process.
        gamma: `float` (default:  0.9)
            Percentage of inliers in the samples. This is an inital value for EM iteration, and it is not important.
            Default value is 0.9.
        lambda_: `float` (default: 3)
            Represents the trade-off between the goodness of data fit and regularization.
        minP: `float` (default: 1e-5)
            The posterior probability Matrix P may be singular for matrix inversion. We set the minimum value of P as minP.
        MaxIter: `int` (default: 500)
            Maximum iterition times.
        theta: `float` (default 0.75)
            Define how could be an inlier. If the posterior probability of a sample is an inlier is larger than theta, then
            it is regarded as an inlier.
        div_cur_free_kernels: `bool` (default: False)
            A logic flag to determine whether the divergence-free or curl-free kernels will be used for learning the vector
            field.
        sigma: 'int'
            Bandwidth parameter.
        eta: 'int'
            Combination coefficient for the divergence-free or the curl-free kernels.
        """

        self.data = {"X": X, "V": V, "Grid": Grid}
        self.parameters = kwargs

        self.parameters = update_n_merge_dict(self.parameters, {
            "M": kwargs.pop('M', None) or int(0.05 * len(X)) + 1,
            "a": kwargs.pop('a', 5),
            "beta": kwargs.pop('beta', None),
            "ecr": kwargs.pop('ecr', 1e-5),
            "gamma": kwargs.pop('gamma', 0.9),
            "lambda_": kwargs.pop('lambda_', 3),
            "minP": kwargs.pop('minP', 1e-5),
            "MaxIter": kwargs.pop('MaxIter', 500),
            "theta": kwargs.pop('theta', 0.75),
            "div_cur_free_kernels": kwargs.pop('div_cur_free_kernels', False),
            "velocity_based_sampling": kwargs.pop('velocity_based_sampling', True)
        })

<<<<<<< HEAD
=======
        self.parameters = {
            "M": M,
            "a": a,
            "beta": beta,
            "ecr": ecr,
            "gamma": gamma,
            "lambda_": lambda_,
            "minP": minP,
            "MaxIter": MaxIter,
            "theta": theta,
            "div_cur_free_kernels": div_cur_free_kernels,
            "sigma": sigma,
            "eta": eta,
        }
>>>>>>> 1947958b
        self.norm_dict = {}

    def fit(self, normalize=False, method="SparseVFC", **kwargs):
        """Learn an function of vector field from sparse single cell samples in the entire space robustly.
        Reference: Regularized vector field learning with sparse approximation for mismatch removal, Ma, Jiayi, etc. al, Pattern Recognition

        Arguments
        ---------
            normalize: 'bool' (default: False)
                Logic flag to determine whether to normalize the data to have zero means and unit covariance. This is often
                required for raw dataset (for example, raw UMI counts and RNA velocity values in high dimension). But it is
                normally not required for low dimensional embeddings by PCA or other non-linear dimension reduction methods.
            method: 'string'
                Method that is used to reconstruct the vector field functionally. Currently only SparseVFC supported but other
                improved approaches are under development.

        Returns
        -------
            VecFld: `dict'
                A dictionary which contains X, Y, beta, V, C, P, VFCIndex. Where V = f(X), P is the posterior probability and
                VFCIndex is the indexes of inliers which found by VFC.
        """

        if normalize:
            X_old, V_old, T_old, norm_dict = norm(self.data["X"], self.data["V"], self.data["Grid"])
            self.data["X"], self.data["V"], self.data["Grid"], self.norm_dict = (
                X_old,
                V_old,
                T_old,
                norm_dict,
            )

        verbose = kwargs.pop('verbose', 0)
        lstsq_method = kwargs.pop('lstsq_method', 'drouin')
        if method == "SparseVFC":
            VecFld = SparseVFC(
                self.data["X"],
                self.data["V"],
                self.data["Grid"],
<<<<<<< HEAD
                **self.parameters,
=======
                M=self.parameters["M"],
                a=self.parameters["a"],
                beta=self.parameters["beta"],
                ecr=self.parameters["ecr"],
                gamma=self.parameters["gamma"],
                lambda_=self.parameters["lambda_"],
                minP=self.parameters["minP"],
                MaxIter=self.parameters["MaxIter"],
                theta=self.parameters["theta"],
                div_cur_free_kernels=self.parameters["div_cur_free_kernels"],
                sigma=self.parameters["sigma"],
                eta=self.parameters["eta"],
>>>>>>> 1947958b
                verbose=verbose,
                lstsq_method=lstsq_method,
            )
            if normalize:
                VecFld = denorm(VecFld, X_old, V_old, self.norm_dict)

        self.parameters = update_dict(self.parameters, VecFld)

        vf_dict = {
            "VecFld": VecFld,
            "parameters": self.parameters
        }
        return vf_dict

    def evaluate(self, CorrectIndex, VFCIndex, siz):
        """Evaluate the precision, recall, corrRate of the sparseVFC algorithm.

        Arguments
        ---------
            CorrectIndex: 'List'
                Ground truth indexes of the correct vector field samples.
            VFCIndex: 'List'
                Indexes of the correct vector field samples learned by VFC.
            siz: 'int'
                Number of initial matches.

        Returns
        -------
        A tuple of precision, recall, corrRate:
        Precision, recall, corrRate: Precision and recall of VFC, percentage of initial correct matches.

        See also:: :func:`sparseVFC`.
        """

        if len(VFCIndex) == 0:
            VFCIndex = range(siz)

        VFCCorrect = np.intersect1d(VFCIndex, CorrectIndex)
        NumCorrectIndex = len(CorrectIndex)
        NumVFCIndex = len(VFCIndex)
        NumVFCCorrect = len(VFCCorrect)

        corrRate = NumCorrectIndex / siz
        precision = NumVFCCorrect / NumVFCIndex
        recall = NumVFCCorrect / NumCorrectIndex

        print(
            "correct correspondence rate in the original data: %d/%d = %f"
            % (NumCorrectIndex, siz, corrRate)
        )
        print("precision rate: %d/%d = %f" % (NumVFCCorrect, NumVFCIndex, precision))
        print("recall rate: %d/%d = %f" % (NumVFCCorrect, NumCorrectIndex, recall))

        return corrRate, precision, recall
<|MERGE_RESOLUTION|>--- conflicted
+++ resolved
@@ -5,13 +5,10 @@
 from scipy.linalg import lstsq
 import warnings
 import time
-<<<<<<< HEAD
 from numpy import format_float_scientific as scinot
 from sklearn.neighbors import NearestNeighbors
 from .utils import update_dict, update_n_merge_dict
-=======
 from .utils import linear_least_squares, timeit
->>>>>>> 1947958b
 
 def norm(X, V, T):
     """Normalizes the X, Y (X + V) matrix to have zero means and unit covariance.
@@ -312,12 +309,9 @@
     MaxIter=500,
     theta=0.75,
     div_cur_free_kernels=False,
-<<<<<<< HEAD
     velocity_based_sampling=True,
-=======
     sigma=0.01,
     eta=0.5,
->>>>>>> 1947958b
     lstsq_method='drouin',
     verbose=1
 ):
@@ -533,22 +527,7 @@
         X=None,
         V=None,
         Grid=None,
-<<<<<<< HEAD
         **kwargs
-=======
-        M=100,
-        a=5,
-        beta=0.1,
-        ecr=1e-5,
-        gamma=0.9,
-        lambda_=3,
-        minP=1e-5,
-        MaxIter=500,
-        theta=0.75,
-        div_cur_free_kernels=False,
-        sigma=0.8,
-        eta=0.5,
->>>>>>> 1947958b
     ):
         """Initialize the VectorField class.
 
@@ -605,26 +584,11 @@
             "MaxIter": kwargs.pop('MaxIter', 500),
             "theta": kwargs.pop('theta', 0.75),
             "div_cur_free_kernels": kwargs.pop('div_cur_free_kernels', False),
-            "velocity_based_sampling": kwargs.pop('velocity_based_sampling', True)
+            "velocity_based_sampling": kwargs.pop('velocity_based_sampling', True),
+            "sigma": kwargs.pop('sigma', 0.8),
+            "eta": kwargs.pop('eta', 0.5),
         })
 
-<<<<<<< HEAD
-=======
-        self.parameters = {
-            "M": M,
-            "a": a,
-            "beta": beta,
-            "ecr": ecr,
-            "gamma": gamma,
-            "lambda_": lambda_,
-            "minP": minP,
-            "MaxIter": MaxIter,
-            "theta": theta,
-            "div_cur_free_kernels": div_cur_free_kernels,
-            "sigma": sigma,
-            "eta": eta,
-        }
->>>>>>> 1947958b
         self.norm_dict = {}
 
     def fit(self, normalize=False, method="SparseVFC", **kwargs):
@@ -664,22 +628,7 @@
                 self.data["X"],
                 self.data["V"],
                 self.data["Grid"],
-<<<<<<< HEAD
                 **self.parameters,
-=======
-                M=self.parameters["M"],
-                a=self.parameters["a"],
-                beta=self.parameters["beta"],
-                ecr=self.parameters["ecr"],
-                gamma=self.parameters["gamma"],
-                lambda_=self.parameters["lambda_"],
-                minP=self.parameters["minP"],
-                MaxIter=self.parameters["MaxIter"],
-                theta=self.parameters["theta"],
-                div_cur_free_kernels=self.parameters["div_cur_free_kernels"],
-                sigma=self.parameters["sigma"],
-                eta=self.parameters["eta"],
->>>>>>> 1947958b
                 verbose=verbose,
                 lstsq_method=lstsq_method,
             )
