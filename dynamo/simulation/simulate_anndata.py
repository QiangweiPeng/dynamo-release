import anndata
import numpy as np
import pandas as pd
<<<<<<< HEAD
=======
import anndata
from typing import Callable, Union

from .utils import simulate_2bifurgenes, CellularSpecies, GillespieReactions
from .ODE import ode_2bifurgenes, hill_inh_func, hill_act_func
from ..tools.utils import flatten
from ..tools.sampling import sample
>>>>>>> 0282f45b

# dynamo logger related
from ..dynamo_logger import (
    LoggerManager,
    main_critical,
    main_exception,
    main_info,
    main_tqdm,
    main_warning,
)
from ..tools.sampling import sample
from ..tools.utils import flatten
from .ODE import ode_2bifurgenes
from .utils import simulate_2bifurgenes

bifur2genes_params = {"gamma": 0.2, "a": 0.5, "b": 0.5, "S": 2.5, "K": 2.5, "m": 5, "n": 5}

bifur2genes_splicing_params = {"beta": 0.5, "gamma": 0.2, "a": 0.5, "b": 0.5, "S": 2.5, "K": 2.5, "m": 5, "n": 5}


class AnnDataSimulator:
    def __init__(
        self,
        simulator: Callable,
        C0s,
        param_dict,
        species: Union[None, CellularSpecies] = None,
        gene_param_names=[],
        required_param_names=[],
        velocity_func=None,
    ) -> None:

        # initialization of variables
        self.simulator = simulator
        self.C0s = np.atleast_2d(C0s)
        self.param_dict = param_dict
        self.gene_param_names = gene_param_names
        self.vfunc = velocity_func
        self.V = None

        # create/check species-to-gene mapping
        n_species = self.C0s.shape[1]
        if species is None:
            main_info("No species-to-gene mapping is given: each species is considered a gene in `C0`.")
            gene_names = ["gene_%d" % i for i in range(n_species)]
            species = CellularSpecies(gene_names)
            species.register_species("x", True)
        self.species = species

        # initialization of simulation results
        self.C = None
        self.T = None

        # fix parameters
        self.fix_param_dict(required_param_names)

        main_info(f"The model contains {self.get_n_genes()} genes and {self.get_n_species()} species")

    def get_n_genes(self):
        return self.species.get_n_genes()

    def get_n_species(self):
        return len(self.species)

    def get_n_cells(self):
        if self.C is None:
            raise Exception("Simulation results not found. Run simulation first.")
        return self.C.shape[0]

    def fix_param_dict(self, required_param_names):
        """
        Fixes parameters in place.
        """
        param_dict = self.param_dict.copy()

        # required parameters
        for param_name in required_param_names:
            if param_name in required_param_names and param_name not in param_dict:
                raise Exception(f"Required parameter `{param_name}` not defined.")

        # gene specific parameters
        for param_name in self.gene_param_names:
            if param_name in param_dict.keys():
                param = np.atleast_1d(param_dict[param_name])
                if len(param) == 1:
                    param_dict[param_name] = np.ones(self.get_n_genes()) * param[0]
                    main_info(f"Universal value for parameter {param_name}: {param[0]}")
                else:
                    param_dict[param_name] = param

        self.param_dict = param_dict

    def augment_C0_gaussian(self, n, sigma=5, inplace=True):
        C0s = np.array(self.C0s, copy=True)
        for C0 in self.C0s:
            c = np.random.normal(scale=sigma, size=(n, self.get_n_species()))
            c += C0
            c = np.clip(c, 0, None)
            C0s = np.vstack((C0s, c))
        if inplace:
            self.C0s = C0s
        return C0s

    def simulate(self, t_span, n_cells=None, **simulator_kwargs):
        Ts, Cs, traj_id = [], None, []
        count = 0
        for C0 in self.C0s:
            T, C = self.simulator(t_span=t_span, C0=C0, **simulator_kwargs)
            Ts = np.hstack((Ts, T))
            Cs = C.T if Cs is None else np.vstack((Cs, C.T))
            traj_id = np.hstack((traj_id, [count] * len(T)))
            count += 1

        if n_cells is not None:
            n = Cs.shape[0]
            if n_cells > n:
                main_warning(f"Cannot sample {n_cells} from {n} simulated data points. Using all data points instead.")
            else:
                main_info(f"Sampling {n_cells} from {n} simulated data points.")
                cell_idx = sample(np.arange(n), n_cells, method="random")
                Ts = Ts[cell_idx]
                Cs = Cs[cell_idx]
                traj_id = traj_id[cell_idx]

        self.T = Ts
        self.C = Cs
        self.traj_id = traj_id

        if self.vfunc is not None:
            V = []
            for c in self.C:
                v = self.vfunc(c)
                V.append(flatten(v))
            self.V = np.array(V)

    def generate_anndata(self, remove_empty_cells=False, verbose=True):
        if self.T is not None and self.C is not None:

            obs = pd.DataFrame(
                {
                    "cell_name": np.arange(self.get_n_cells()),
                    "trajectory": self.traj_id,
                    "time": self.T,
                }
            )
            obs.set_index("cell_name", inplace=True)

            var = pd.DataFrame(
                {
                    "gene_name": self.species.gene_names,
                }
            )
            var.set_index("gene_name", inplace=True)
            for param_name in self.gene_param_names:
                var[param_name] = self.param_dict[param_name]

            # gene species go here
            layers = {}
            if self.V is not None:
                layers["V"] = self.V

            X = np.zeros((self.get_n_cells(), self.get_n_genes()))
            for species, indices in self.species.iter_gene_species():
                S = self.C[:, indices]
                layers[species] = S
                X += S
            layers["X"] = X

            adata = anndata.AnnData(
                X,
                obs.copy(),
                var.copy(),
                layers=layers.copy(),
            )

            if remove_empty_cells:
                # remove cells that has no expression
                adata = adata[np.array(adata.X.sum(1)).flatten() > 0, :]

            if verbose:
                main_info("%s cell with %s genes stored in AnnData." % (self.get_n_cells(), self.get_n_genes()))
        else:
            raise Exception("No trajectory has been generated; Run simulation first.")

        return adata


class BifurcationTwoGenes(AnnDataSimulator):
    def __init__(self, param_dict, C0s=None, r=20, tau=3, n_C0s=10, gene_names=None) -> None:
        """
        Two gene toggle switch model anndata simulator.

        Parameters
        ----------
            param_dict: dict
                The parameter dictionary containing "a", "b", "S", "K", "m", "n", "beta" (optional), "gamma"
                if `param_dict` has the key "beta", the simulation includes the splicing process and therefore has 4 species (u and s for each gene).
            C0s: None or :class:`~numpy.ndarray`
                Initial conditions (# init cond. x # species). If None, the simulator automatically generates `n_C0s` initial conditions based on the steady states.
            r: float
                Controls steady state copy number for x1 and x2. At steady state, x1_s ~ r*(a1+b1)/ga1; x2_s ~ r*(a2+b2)/ga2
            tau: float
                A time scale parameter which does not affect steady state solutions.
            n_C0s: int
                Number of augmented initial conditions, if C0s is `None`.
            gene_names: None or list
                A list of gene names. If `None`, "gene_1", "gene_2", etc., are used.
        """
        self.splicing = True if "beta" in param_dict.keys() else False
        if C0s is None:
            C0s_ = np.zeros(4) if self.splicing else np.zeros(2)  # splicing: 4 species (u1, s1, u2, s2)

        if gene_names is None:
            gene_names = ["gene_1", "gene_2"]

        # register species
        species = CellularSpecies(gene_names)
        if self.splicing:
            species.register_species("u", True)
            species.register_species("s", True)
        else:
            species.register_species("x", True)

        if self.splicing:
            gene_param_names = ["a", "b", "S", "K", "m", "n", "beta", "gamma"]
        else:
            gene_param_names = ["a", "b", "S", "K", "m", "n", "gamma"]

        # utilize super's init to initialize the class and fix param dict, w/o setting the simulator
        super().__init__(
            None,
            C0s_,
            param_dict,
            species=species,
            gene_param_names=gene_param_names,
        )

        main_info("Adjusting parameters based on r and tau...")
        if self.splicing:
            self.param_dict["beta"] /= tau
        self.param_dict["gamma"] /= tau
        self.param_dict["a"] *= r / tau
        self.param_dict["b"] *= r / tau
        self.param_dict["S"] *= r
        self.param_dict["K"] *= r

        # register reactions and set the simulator
        reactions = self.register_reactions()
        main_info("Stoichiometry Matrix:")
        reactions.display_stoich()
        self.simulator = reactions.simulate

        # calculate C0 if not specified, C0 ~ [x1_s, x2_s]
        if C0s is None:
            a, b = self.param_dict["a"], self.param_dict["b"]
            ga = self.param_dict["gamma"]

            x1_s = (a[0] + b[0]) / ga[0]
            x2_s = (a[1] + b[1]) / ga[1]
            if self.splicing:
                be = self.param_dict["beta"]
                C0s = np.zeros(len(self.species))
                C0s[self.species["u", 0]] = ga[0] / be[0] * x1_s
                C0s[self.species["s", 0]] = x1_s
                C0s[self.species["u", 1]] = ga[1] / be[1] * x2_s
                C0s[self.species["s", 1]] = x2_s
            else:
                C0s = np.array([x1_s, x2_s])

        self.C0s = C0s
        self.augment_C0_gaussian(n_C0s, sigma=5)
        main_info(f"{n_C0s} initial conditions have been created by augmentation.")

        # set the velocity func
        if self.splicing:
            param_dict = self.param_dict.copy()
            del param_dict["beta"]
            self.vfunc = lambda x: ode_2bifurgenes(x[self.species["s"]], **param_dict)
        else:
<<<<<<< HEAD
            self.vfunc = lambda x: ode_2bifurgenes(x, **self.param_dict)
=======
            self.vfunc = lambda x: ode_2bifurgenes(x, **self.param_dict)

    def register_reactions(self):
        reactions = GillespieReactions(self.species)

        def rate_syn(x, y, gene):
            activation = hill_act_func(
                x, self.param_dict["a"][gene], self.param_dict["S"][gene], self.param_dict["m"][gene]
            )
            inhibition = hill_inh_func(
                y, self.param_dict["b"][gene], self.param_dict["K"][gene], self.param_dict["n"][gene]
            )
            return activation + inhibition

        if self.splicing:
            u1, u2 = self.species["u", 0], self.species["u", 1]
            s1, s2 = self.species["s", 0], self.species["s", 1]
            # 0 -> u1
            reactions.register_reaction([], [u1], lambda C: rate_syn(C[s1], C[s2], 0), desc="synthesis")
            # u1 -> s1
            reactions.register_reaction([u1], [s1], lambda C: self.param_dict["beta"][0] * C[u1], desc="splicing")
            # s1 -> 0
            reactions.register_reaction([s1], [], lambda C: self.param_dict["gamma"][0] * C[s1], desc="degradation")
            # 0 -> u2
            reactions.register_reaction([], [u2], lambda C: rate_syn(C[s2], C[s1], 0), desc="synthesis")
            # u1 -> s1
            reactions.register_reaction([u2], [s2], lambda C: self.param_dict["beta"][1] * C[u2], desc="splicing")
            # s2 -> 0
            reactions.register_reaction([s2], [], lambda C: self.param_dict["gamma"][1] * C[s2], desc="degradation")
        else:
            x1, x2 = self.species["x", 0], self.species["x", 1]
            # 0 -> x1
            reactions.register_reaction([], [x1], lambda C: rate_syn(C[x1], C[x2], 0), desc="synthesis")
            # x1 -> 0
            reactions.register_reaction([x1], [], lambda C: self.param_dict["gamma"][0] * C[x1], desc="degradation")
            # 0 -> x2
            reactions.register_reaction([], [x2], lambda C: rate_syn(C[x2], C[x1], 0), desc="synthesis")
            # x2 -> 0
            reactions.register_reaction([x2], [], lambda C: self.param_dict["gamma"][1] * C[x2], desc="degradation")

        return reactions
>>>>>>> 0282f45b
<|MERGE_RESOLUTION|>--- conflicted
+++ resolved
@@ -1,16 +1,14 @@
 import anndata
 import numpy as np
 import pandas as pd
-<<<<<<< HEAD
-=======
-import anndata
+
 from typing import Callable, Union
 
 from .utils import simulate_2bifurgenes, CellularSpecies, GillespieReactions
 from .ODE import ode_2bifurgenes, hill_inh_func, hill_act_func
 from ..tools.utils import flatten
 from ..tools.sampling import sample
->>>>>>> 0282f45b
+
 
 # dynamo logger related
 from ..dynamo_logger import (
@@ -290,9 +288,6 @@
             del param_dict["beta"]
             self.vfunc = lambda x: ode_2bifurgenes(x[self.species["s"]], **param_dict)
         else:
-<<<<<<< HEAD
-            self.vfunc = lambda x: ode_2bifurgenes(x, **self.param_dict)
-=======
             self.vfunc = lambda x: ode_2bifurgenes(x, **self.param_dict)
 
     def register_reactions(self):
@@ -333,5 +328,4 @@
             # x2 -> 0
             reactions.register_reaction([x2], [], lambda C: self.param_dict["gamma"][1] * C[x2], desc="degradation")
 
-        return reactions
->>>>>>> 0282f45b
+        return reactions