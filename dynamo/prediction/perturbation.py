import numpy as np
from scipy.sparse import csr_matrix
import anndata
from typing import Union

from ..tools.cell_velocities import cell_velocities
from ..vectorfield.vector_calculus import jacobian
from .utils import expr_to_pca, pca_to_expr, z_score, z_score_inv

from ..vectorfield.vector_calculus import (
    rank_genes,
    rank_cells,
    rank_cell_groups,
)
from ..dynamo_logger import LoggerManager


def perturbation(
    adata: anndata.AnnData,
    genes: Union[str, list],
    expression: Union[float, list] = 10,
    perturb_mode: str = "raw",
    cells: Union[list, np.ndarray, None] = None,
    zero_perturb_genes_vel: bool = False,
    pca_key: Union[str, np.ndarray, None] = None,
    PCs_key: Union[str, np.ndarray, None] = None,
    pca_mean_key: Union[str, np.ndarray, None] = None,
    basis: Union[str, None] = "umap",
    jac_key: str = "jacobian_pca",
    X_pca: Union[np.ndarray, None] = None,
    delta_Y: Union[np.ndarray, None] = None,
<<<<<<< HEAD
    method: str = "j_delta_x",
    add_delta_Y_key: str = None,
=======
    embed_method: str = "fp",
    add_delta_Y_key: str = "perturbation_vector",
>>>>>>> c77f0fe6
    add_transition_key: str = None,
    add_velocity_key: str = None,
    add_embedding_key: str = None,
):
    """In silico perturbation of single-cells and prediction of cell fate after perturbation.

    To simulate genetic perturbation and its downstream effects, we take advantage of the analytical Jacobian from our
    vector field function. In particular, we first calculate the perturbation velocity vector:

    .. math::
        \\delta Y = J \\dot \\delta X

    where the J is the analytical Jacobian, \\delta X is the perturbation vector (that is,

    if overexpress gene i to expression 10 but downexpress gene j to -10 but keep others not changed, we have
    delta X = [0, 0, 0, delta x_i = 10, 0, 0, .., x_j = -10, 0, 0, 0]). Because Jacobian encodes the instantaneous
    changes of velocity of any genes after increasing any other gene, J \\dot \\delta X will produce the perturbation
    effect vector after propagating the genetic perturbation (\\delta_X) through the gene regulatory network. We then
    use X_pca and \\delta_Y as a pair (just like M_s and velocity_S) to project the perturbation vector to low
    dimensional space. The \\delta_Y can be also used to identify the strongest responders of the genetic perturbation.

    Parameters
    ----------
        adata: :class:`~anndata.AnnData`
            an Annodata object.
        genes:
            The gene or list of genes that will be used to perform in-silico perturbation.
        expression:
             The numerical value or list of values that will be used to encode the genetic perturbation. High positive
             values indicates up-regulation while low negative value repression.
        zero_perturb_genes_vel:
            Whether to set the peturbed genes' perturbation velocity vector values to be zero.
        pca_key:
            The key that corresponds to pca embedding. Can also be the actual embedding matrix.
        PCs_key:
            The key that corresponds to PC loading embedding. Can also be the actual loading matrix.
        pca_mean_key:
            The key that corresponds to means values that used for pca projection. Can also be the actual means matrix.
        basis:
            The key that corresponds to perturbation vector projection embedding.
        X_pca:
            The pca embedding matrix.
        delta_Y:
            The actual perturbation matrix. This argument enables more customized perturbation schemes.
        method:
            The approach that will be used to calculate the perturbation effect vector after in-silico genetic
            perturbation.
        add_delta_Y_key:
            The key that will be used to store the perturbation effect matrix. Both the pca dimension matrix (stored in
            obsm) or the matrix of the original gene expression space (stored in .layers) will use this key. By default
            it is None and is set to be `method + '_perturbation'`.
        add_transition_key: str or None (default: None)
            The dictionary key that will be used for storing the transition matrix in .obsp.
        add_velocity_key: str or None (default: None)
            The dictionary key that will be used for storing the low dimensional velocity projection matrix in .obsm.
        add_embedding_key: str or None (default: None)
            The dictionary key that will be used for storing the low dimensional velocity projection matrix in .obsm.

    Returns
    -------
        adata: :class:`~anndata.AnnData`
            Returns an updated :class:`~anndata.AnnData` with perturbation effect matrix, projected perturbation vectors
            , and a cell transition matrix based on the perturbation vectors.

    """

    if method.lower() not in ["j_delta_x", "j_x_prime", "f_x_prime", "f_x_prime_minus_f_x_0"]:
        raise ValueError(
            f"your method is set to be {method.lower()} but must be one of `j_delta_x`, `j_x_prime`, "
            "`f_x_prime`, `f_x_prime_minus_f_x_0`"
        )

    logger = LoggerManager.get_main_logger()
    logger.info(
        "In silico perturbation of single-cells and prediction of cell fate after perturbation...",
    )
    if type(genes) == str:
        genes = [genes]
    if type(expression) in [int, float]:
        expression = [expression]

    pca_genes = adata.var_names[adata.var.use_for_pca]
    valid_genes = pca_genes.intersection(genes)

    if len(valid_genes) == 0:
        raise ValueError("genes to perturb must be pca genes (genes used to perform the pca dimension reduction).")
    if len(expression) > 1:
        if len(expression) != len(valid_genes):
            raise ValueError(
                "if you want to set different values for different genes, you need to ensure those genes "
                "are included in the pca gene list and the length of those genes is the same as that of the"
                "expression."
            )

    if X_pca is None:
        logger.info("Retrive X_pca, PCs, pca_mean...")

        pca_key = "X_pca" if pca_key is None else pca_key
        PCs_key = "PCs" if PCs_key is None else PCs_key
        pca_mean_key = "pca_mean" if pca_mean_key is None else pca_mean_key

        X_pca = adata.obsm[pca_key]

    if delta_Y is None:
        logger.info("Calculate perturbation effect matrix via \\delta Y = J \\dot \\delta X....")

        if type(PCs_key) == np.ndarray:
            PCs = PCs_key
        else:
            PCs = adata.uns[PCs_key]

        if type(pca_mean_key) == np.ndarray:
            means = pca_mean_key
        else:
            means = adata.uns[pca_mean_key]

        # project pca gene expression back to original gene expression:
        X = pca_to_expr(X_pca, PCs, means)

        # get gene position
        gene_loc = [adata.var_names[adata.var.use_for_pca].get_loc(i) for i in valid_genes]

        # in-silico perturbation
        X_perturb = X.copy()

        if cells is None:
            cells = np.arange(adata.n_obs)

        for i, gene in enumerate(gene_loc):
            if perturb_mode == "z_score":
                x = X_perturb[:, gene]
                _, m, s = z_score(x, 0)
                X_perturb[cells, gene] = z_score_inv(expression[i], m, s)
            elif perturb_mode == "raw":
                X_perturb[cells, gene] = expression[i]
            else:
                raise NotImplementedError(f"The perturbation mode {perturb_mode} is not supported.")

        # project gene expression back to pca space
        X_perturb_pca = expr_to_pca(X_perturb, PCs, means)

        # calculate Jacobian
        if jac_key not in adata.uns_keys():
            jacobian(adata, regulators=valid_genes, effectors=valid_genes)

        Js = adata.uns[jac_key]["jacobian"]  # pcs x pcs x cells

        # calculate perturbation velocity vector: \delta Y = J \dot \delta X:
        delta_Y = np.zeros_like(X_pca)

        # get the actual delta_X:
        if method.lower() in ["j_delta_x", "j_x_prime"]:
            delta_X = X_perturb_pca - X_pca if method.lower() == "j_delta_x" else X_perturb_pca

            for i in np.arange(adata.n_obs):
                delta_Y[i, :] = Js[:, :, i].dot(delta_X[i])

    if add_delta_Y_key is None:
        add_delta_Y_key = method + "_perturbation"
    logger.info_insert_adata(add_delta_Y_key, "obsm", indent_level=1)

    if method.lower() == "f_x_prime":
        _, func = vecfld_from_adata(adata, basis)
        vec_mat = func(X_perturb_pca)
        delta_Y = vec_mat
    elif method.lower() == "f_x_prime_minus_f_x_0":
        _, func = vecfld_from_adata(adata, basis)
        vec_mat = func(X_perturb_pca) - func(X_pca)
        delta_Y = vec_mat

    adata.obsm[add_delta_Y_key] = delta_Y

    perturbation_csc = pca_to_expr(delta_Y, PCs, means)
    adata.layers[add_delta_Y_key] = csr_matrix(adata.shape, dtype=np.float64)
    adata.layers[add_delta_Y_key][:, adata.var.use_for_pca] = perturbation_csc
    if zero_perturb_genes_vel:
        adata.layers[add_delta_Y_key][:, gene_loc] = 0

    logger.info(
        "project the pca perturbation vector to low dimensional space....",
    )

    if add_transition_key is None:
        transition_key = "perturbation_transition_matrix"
    else:
        transition_key = add_transition_key

    if add_velocity_key is None:
        velocity_key, embedding_key = "velocity_" + basis + "_perturbation", "X_" + basis + "_perturbation"
    else:
<<<<<<< HEAD
=======
        # velocity_key, embedding_key = add_velocity_key, "grid_" + add_velocity_key, add_embedding_key
>>>>>>> c77f0fe6
        velocity_key, embedding_key = add_velocity_key, add_embedding_key

    cell_velocities(
        adata,
        X=X_pca,
        V=delta_Y,
        basis=basis,
        enforce=True,
        method=embed_method,
        add_transition_key=transition_key,
        add_velocity_key=velocity_key,
    )

    logger.info_insert_adata("X_" + basis + "_perturbation", "obsm", indent_level=1)

    logger.info(
        f"you can use dyn.pl.streamline_plot(adata, basis='{basis}_perturbation') to visualize the "
        f"perturbation vector"
    )
    adata.obsm[embedding_key] = adata.obsm["X_" + basis].copy()


def rank_perturbation_genes(adata, pkey="perturbation_vector", prefix_store="rank", **kwargs):
    """Rank genes based on their raw and absolute perturbation effects for each cell group.

    Parameters
    ----------
        adata: :class:`~anndata.AnnData`
            AnnData object that contains the gene-wise perturbation effect vectors.
        pkey: str (default: 'perturbation_vector')
            The perturbation key.
        prefix_store: str (default: 'rank')
            The prefix added to the key for storing the returned ranking information in adata.
        kwargs:
            Keyword arguments passed to `vf.rank_genes`.
    Returns
    -------
        adata: :class:`~anndata.AnnData`
            AnnData object which has the rank dictionary for perturbation effects in `.uns`.
    """
    rdict = rank_genes(adata, pkey, **kwargs)
    rdict_abs = rank_genes(adata, pkey, abs=True, **kwargs)
    adata.uns[prefix_store + "_" + pkey] = rdict
    adata.uns[prefix_store + "_abs_" + pkey] = rdict_abs
    return adata


def rank_perturbation_cells(adata, pkey="perturbation_vector", prefix_store="rank", **kwargs):
    """Rank cells based on their raw and absolute perturbation for each cell group.

    Parameters
    ----------
        adata: :class:`~anndata.AnnData`
            AnnData object that contains the gene-wise velocities.
        pkey: str (default: 'perturbation_vector')
            The perturbation key.
        prefix_store: str (default: 'rank')
            The prefix added to the key for storing the returned in adata.
        kwargs:
            Keyword arguments passed to `vf.rank_cells`.
    Returns
    -------
        adata: :class:`~anndata.AnnData`
            AnnData object which has the rank dictionary for perturbation effects in `.uns`.
    """
    rdict = rank_cells(adata, pkey, **kwargs)
    rdict_abs = rank_cells(adata, pkey, abs=True, **kwargs)
    adata.uns[prefix_store + "_" + pkey + "_cells"] = rdict
    adata.uns[prefix_store + "_abs_" + pkey + "_cells"] = rdict_abs
    return adata


def rank_perturbation_cell_clusters(adata, pkey="perturbation_vector", prefix_store="rank", **kwargs):
    """Rank cells based on their raw and absolute perturbation for each cell group.

    Parameters
    ----------
        adata: :class:`~anndata.AnnData`
            AnnData object that contains the gene-wise velocities.
        pkey: str (default: 'perturbation_vector')
            The perturbation key.
        prefix_store: str (default: 'rank')
            The prefix added to the key for storing the returned in adata.
        kwargs:
            Keyword arguments passed to `vf.rank_cells`.
    Returns
    -------
        adata: :class:`~anndata.AnnData`
            AnnData object which has the rank dictionary for perturbation effects in `.uns`.
    """
    rdict = rank_cell_groups(adata, pkey, **kwargs)
    rdict_abs = rank_cell_groups(adata, pkey, abs=True, **kwargs)
    adata.uns[prefix_store + "_" + pkey + "_cell_groups"] = rdict
    adata.uns[prefix_store + "_abs_" + pkey + "_cells_groups"] = rdict_abs
    return adata<|MERGE_RESOLUTION|>--- conflicted
+++ resolved
@@ -5,12 +5,18 @@
 
 from ..tools.cell_velocities import cell_velocities
 from ..vectorfield.vector_calculus import jacobian
-from .utils import expr_to_pca, pca_to_expr, z_score, z_score_inv
+from .utils import (
+    expr_to_pca,
+    pca_to_expr,
+    z_score,
+    z_score_inv,
+)
 
 from ..vectorfield.vector_calculus import (
     rank_genes,
     rank_cells,
     rank_cell_groups,
+    vecfld_from_adata,
 )
 from ..dynamo_logger import LoggerManager
 
@@ -29,13 +35,9 @@
     jac_key: str = "jacobian_pca",
     X_pca: Union[np.ndarray, None] = None,
     delta_Y: Union[np.ndarray, None] = None,
-<<<<<<< HEAD
-    method: str = "j_delta_x",
+    projection_method: str = "fp",
+    pertubation_method: str = "j_delta_x",
     add_delta_Y_key: str = None,
-=======
-    embed_method: str = "fp",
-    add_delta_Y_key: str = "perturbation_vector",
->>>>>>> c77f0fe6
     add_transition_key: str = None,
     add_velocity_key: str = None,
     add_embedding_key: str = None,
@@ -80,7 +82,7 @@
             The pca embedding matrix.
         delta_Y:
             The actual perturbation matrix. This argument enables more customized perturbation schemes.
-        method:
+        pertubation_method:
             The approach that will be used to calculate the perturbation effect vector after in-silico genetic
             perturbation.
         add_delta_Y_key:
@@ -102,9 +104,9 @@
 
     """
 
-    if method.lower() not in ["j_delta_x", "j_x_prime", "f_x_prime", "f_x_prime_minus_f_x_0"]:
+    if pertubation_method.lower() not in ["j_delta_x", "j_x_prime", "f_x_prime", "f_x_prime_minus_f_x_0"]:
         raise ValueError(
-            f"your method is set to be {method.lower()} but must be one of `j_delta_x`, `j_x_prime`, "
+            f"your method is set to be {pertubation_method.lower()} but must be one of `j_delta_x`, `j_x_prime`, "
             "`f_x_prime`, `f_x_prime_minus_f_x_0`"
         )
 
@@ -187,21 +189,21 @@
         delta_Y = np.zeros_like(X_pca)
 
         # get the actual delta_X:
-        if method.lower() in ["j_delta_x", "j_x_prime"]:
-            delta_X = X_perturb_pca - X_pca if method.lower() == "j_delta_x" else X_perturb_pca
+        if pertubation_method.lower() in ["j_delta_x", "j_x_prime"]:
+            delta_X = X_perturb_pca - X_pca if pertubation_method.lower() == "j_delta_x" else X_perturb_pca
 
             for i in np.arange(adata.n_obs):
                 delta_Y[i, :] = Js[:, :, i].dot(delta_X[i])
 
     if add_delta_Y_key is None:
-        add_delta_Y_key = method + "_perturbation"
+        add_delta_Y_key = pertubation_method + "_perturbation"
     logger.info_insert_adata(add_delta_Y_key, "obsm", indent_level=1)
 
-    if method.lower() == "f_x_prime":
+    if pertubation_method.lower() == "f_x_prime":
         _, func = vecfld_from_adata(adata, basis)
         vec_mat = func(X_perturb_pca)
         delta_Y = vec_mat
-    elif method.lower() == "f_x_prime_minus_f_x_0":
+    elif pertubation_method.lower() == "f_x_prime_minus_f_x_0":
         _, func = vecfld_from_adata(adata, basis)
         vec_mat = func(X_perturb_pca) - func(X_pca)
         delta_Y = vec_mat
@@ -226,10 +228,6 @@
     if add_velocity_key is None:
         velocity_key, embedding_key = "velocity_" + basis + "_perturbation", "X_" + basis + "_perturbation"
     else:
-<<<<<<< HEAD
-=======
-        # velocity_key, embedding_key = add_velocity_key, "grid_" + add_velocity_key, add_embedding_key
->>>>>>> c77f0fe6
         velocity_key, embedding_key = add_velocity_key, add_embedding_key
 
     cell_velocities(
@@ -238,7 +236,7 @@
         V=delta_Y,
         basis=basis,
         enforce=True,
-        method=embed_method,
+        method=projection_method,
         add_transition_key=transition_key,
         add_velocity_key=velocity_key,
     )
