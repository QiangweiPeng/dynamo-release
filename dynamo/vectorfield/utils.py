from tqdm import tqdm
import numpy as np
import pandas as pd
from scipy.spatial.distance import cdist
from scipy.sparse import issparse
import numdifftools as nd
from multiprocessing.dummy import Pool as ThreadPool
import multiprocessing as mp
import itertools, functools
from ..tools.utils import timeit


def is_outside_domain(x, domain):
    x = x[None, :] if x.ndim == 1 else x
    return np.any(np.logical_or(x < domain[0], x > domain[1]), axis=1)


def grad(f, x):
    """Gradient of scalar-valued function f evaluated at x"""
    return nd.Gradient(f)(x)


def laplacian(f, x):
    """Laplacian of scalar field f evaluated at x"""
    hes = nd.Hessdiag(f)(x)
    return sum(hes)


# ---------------------------------------------------------------------------------------------------
# vector field function
@timeit
def vector_field_function(x, vf_dict, dim=None, kernel='full', **kernel_kwargs):
    """vector field function constructed by sparseVFC.
    Reference: Regularized vector field learning with sparse approximation for mismatch removal, Ma, Jiayi, etc. al, Pattern Recognition
    """
    # x=np.array(x).reshape((1, -1))
    if "div_cur_free_kernels" in vf_dict.keys():
        has_div_cur_free_kernels = True
    else:
        has_div_cur_free_kernels = False

    #x = np.array(x)
    if x.ndim == 1:
        x = x[None, :]

    if has_div_cur_free_kernels:
        if kernel == 'full':
            kernel_ind = 0
        elif kernel == 'df_kernel':
            kernel_ind = 1
        elif kernel == 'cf_kernel':
            kernel_ind = 2
        else:
            raise ValueError(f"the kernel can only be one of {'full', 'df_kernel', 'cf_kernel'}!")

        K = con_K_div_cur_free(x, vf_dict["X_ctrl"], vf_dict["sigma"], vf_dict["eta"], **kernel_kwargs)[kernel_ind]
    else:
        Xc = vf_dict["X_ctrl"]
        K = con_K(x, Xc, vf_dict["beta"], **kernel_kwargs)

    K = K.dot(vf_dict["C"])

    if dim is not None and not has_div_cur_free_kernels:
        if np.isscalar(dim):
            K = K[:, :dim]
        elif dim is not None:
            K = K[:, dim]

    return K


@timeit
def con_K(x, y, beta, method='cdist', return_d=False):
    """con_K constructs the kernel K, where K(i, j) = k(x, y) = exp(-beta * ||x - y||^2).

    Arguments
    ---------
        x: :class:`~numpy.ndarray`
            Original training data points.
        y: :class:`~numpy.ndarray`
            Control points used to build kernel basis functions.
        beta: float (default: 0.1)
            Paramerter of Gaussian Kernel, k(x, y) = exp(-beta*||x-y||^2),
        return_d: bool
            If True the intermediate 3D matrix x - y will be returned for analytical Jacobian.

    Returns
    -------
    K: :class:`~numpy.ndarray`
    the kernel to represent the vector field function.
    """
    if method == 'cdist' and not return_d:
        K = cdist(x, y, 'sqeuclidean')
        if len(K) == 1:
            K = K.flatten()
    else:
        n = x.shape[0]
        m = y.shape[0]

        # https://stackoverflow.com/questions/1721802/what-is-the-equivalent-of-matlabs-repmat-in-numpy
        # https://stackoverflow.com/questions/12787475/matlabs-permute-in-python
        D = np.matlib.tile(x[:, :, None], [1, 1, m]) - np.transpose(
            np.matlib.tile(y[:, :, None], [1, 1, n]), [2, 1, 0])
        K = np.squeeze(np.sum(D ** 2, 1))
    K = -beta * K
    K = np.exp(K)

    if return_d:
        return K, D
    else:
        return K


@timeit
def con_K_div_cur_free(x, y, sigma=0.8, eta=0.5):
    """Construct a convex combination of the divergence-free kernel T_df and curl-free kernel T_cf with a bandwidth sigma
    and a combination coefficient gamma.

    Arguments
    ---------
        x: :class:`~numpy.ndarray`
            Original training data points.
        y: :class:`~numpy.ndarray`
            Control points used to build kernel basis functions
        sigma: int (default: `0.8`)
            Bandwidth parameter.
        eta: int (default: `0.5`)
            Combination coefficient for the divergence-free or the curl-free kernels.

    Returns
    -------
        A tuple of G (the combined kernel function), divergence-free kernel and curl-free kernel.

    See also: :func:`sparseVFC`.
    """
    m, d = x.shape
    n, d = y.shape
    sigma2 = sigma ** 2
    G_tmp = np.matlib.tile(x[:, :, None], [1, 1, n]) - np.transpose(
        np.matlib.tile(y[:, :, None], [1, 1, m]), [2, 1, 0]
    )
    G_tmp = np.squeeze(np.sum(G_tmp ** 2, 1))
    G_tmp3 = -G_tmp / sigma2
    G_tmp = -G_tmp / (2 * sigma2)
    G_tmp = np.exp(G_tmp) / sigma2
    G_tmp = np.kron(G_tmp, np.ones((d, d)))

    x_tmp = np.matlib.tile(x, [n, 1])
    y_tmp = np.matlib.tile(y, [1, m]).T
    y_tmp = y_tmp.reshape((d, m * n), order='F').T
    xminusy = x_tmp - y_tmp
    G_tmp2 = np.zeros((d * m, d * n))

    tmp4_ = np.zeros((d, d))
    for i in tqdm(range(d), desc="Iterating each dimension in con_K_div_cur_free:"):
        for j in np.arange(i, d):
            tmp1 = xminusy[:, i].reshape((m, n), order='F')
            tmp2 = xminusy[:, j].reshape((m, n), order='F')
            tmp3 = tmp1 * tmp2
            tmp4 = tmp4_.copy()
            tmp4[i, j] = 1
            tmp4[j, i] = 1
            G_tmp2 = G_tmp2 + np.kron(tmp3, tmp4)

    G_tmp2 = G_tmp2 / sigma2
    G_tmp3 = np.kron((G_tmp3 + d - 1), np.eye(d))
    G_tmp4 = np.kron(np.ones((m, n)), np.eye(d)) - G_tmp2
    df_kernel, cf_kernel = (1 - eta) * G_tmp * (G_tmp2 + G_tmp3), eta * G_tmp * G_tmp4
    G = df_kernel + cf_kernel

    return G, df_kernel, cf_kernel


def vecfld_from_adata(adata, basis='', vf_key='VecFld'):
    if basis is not None or len(basis) > 0:
        vf_key = '%s_%s' % (vf_key, basis)

    if vf_key not in adata.uns.keys():
        raise ValueError(
            f'Vector field function {vf_key} is not included in the adata object! '
            f"Try firstly running dyn.tl.VectorField(adata, basis='{basis}')")
        
    vf_dict = adata.uns[vf_key]['VecFld']
    func = lambda x: vector_field_function(x, vf_dict)

    return vf_dict, func


def vector_field_function_transformation(vf_func, Q):
    """Transform vector field function from PCA space to original space.
    The formula used for transformation:
                                            :math:`\hat{f} = f Q^T`,
    where `Q, f, \hat{f}` are the PCA loading matrix, low dimensional vector field function and the
    transformed high dimensional vector field function.

    Parameters
    ----------
        vf_func: function
            The vector field function.
        Q: :class:`~numpy.ndarray`
            PCA loading matrix with dimension d x k, where d is the dimension of the original space,
            and k the number of leading PCs.

    Returns
    -------
        ret: :class:`~numpy.ndarray`
            The transformed vector field function.

    """
    return lambda x: vf_func.func(x) @ Q.T


# ---------------------------------------------------------------------------------------------------
# jacobian
def Jacobian_rkhs_gaussian(x, vf_dict, vectorize=False):
    """analytical Jacobian for RKHS vector field functions with Gaussian kernel.

        Arguments
        ---------
        x: :class:`~numpy.ndarray`
            Coordinates where the Jacobian is evaluated.
        vf_dict: dict
            A dictionary containing RKHS vector field control points, Gaussian bandwidth,
            and RKHS coefficients.
            Essential keys: 'X_ctrl', 'beta', 'C'

        Returns
        -------
        J: :class:`~numpy.ndarray`
            Jacobian matrices stored as d-by-d-by-n numpy arrays evaluated at x.
            d is the number of dimensions and n the number of coordinates in x.
    """
    if x.ndim == 1: 
        K, D = con_K(x[None, :], vf_dict['X_ctrl'], vf_dict['beta'], return_d=True)
        J = (vf_dict['C'].T * K) @ D[0].T
    elif not vectorize:
        n, d = x.shape
        J = np.zeros((d, d, n))
        for i, xi in enumerate(x):
            K, D = con_K(xi[None, :], vf_dict['X_ctrl'], vf_dict['beta'], return_d=True)
            J[:, :, i] = (vf_dict['C'].T * K) @ D[0].T
    else:
        K, D = con_K(x, vf_dict['X_ctrl'], vf_dict['beta'], return_d=True)
        if K.ndim == 1: K = K[None, :]
        J = np.einsum('nm, mi, njm -> ijn', K, vf_dict['C'], D)

    return -2 * vf_dict['beta'] * J


def Jacobian_rkhs_gaussian_parallel(x, vf_dict, cores=None):
    n = len(x)
    if cores is None: cores = mp.cpu_count()
    n_j_per_core = int(np.ceil(n / cores))
    xx = []
    for i in range(0, n, n_j_per_core):
        xx.append(x[i:i+n_j_per_core])
    #with mp.Pool(cores) as p:
    #    ret = p.starmap(Jacobian_rkhs_gaussian, zip(xx, itertools.repeat(vf_dict)))
    with ThreadPool(cores) as p:
        ret = p.starmap(Jacobian_rkhs_gaussian, zip(xx, itertools.repeat(vf_dict)))
    ret = [np.transpose(r, axes=(2, 0, 1)) for r in ret]
    ret = np.transpose(np.vstack(ret), axes=(1, 2, 0))
    return ret


def Jacobian_numerical(f, input_vector_convention='row'):
    '''
        Get the numerical Jacobian of the vector field function.
        If the input_vector_convention is 'row', it means that fjac takes row vectors
        as input, otherwise the input should be an array of column vectors. Note that
        the returned Jacobian would behave exactly the same if the input is an 1d array.

        The column vector convention is slightly faster than the row vector convention.
        So the matrix of row vector convention is converted into column vector convention
        under the hood.

        No matter the input vector convention, the returned Jacobian is of the following
        format:
                df_1/dx_1   df_1/dx_2   df_1/dx_3   ...
                df_2/dx_1   df_2/dx_2   df_2/dx_3   ...
                df_3/dx_1   df_3/dx_2   df_3/dx_3   ...
                ...         ...         ...         ...
    '''
    fjac = nd.Jacobian(lambda x: f(x.T).T)
    if input_vector_convention == 'row' or input_vector_convention == 0:
        def f_aux(x):
            x = x.T
            return fjac(x)

        return f_aux
    else:
        return fjac


@timeit
def elementwise_jacobian_transformation(Js, qi, qj):
    """Inverse transform low dimensional k x k Jacobian matrix (:math:`\partial F_i / \partial x_j`) back to the 
    d-dimensional gene expression space. The formula used to inverse transform Jacobian matrix calculated from 
    low dimension (PCs) is:
                                            :math:`Jac = Q J Q^T`,
    where `Q, J, Jac` are the PCA loading matrix, low dimensional Jacobian matrix and the inverse transformed high
    dimensional Jacobian matrix. This function takes only one row from Q to form qi or qj.

    Parameters
    ----------
        Js: `np.ndarray`:
            k x k x n matrices of n k-by-k Jacobians.
        qi: `np.ndarray`:
            The i-th row of the PC loading matrix Q with dimension d x k, corresponding to the regulator gene i.
        qj: `np.ndarray`
            The j-th row of the PC loading matrix Q with dimension d x k, corresponding to the effector gene j.

    Returns
    -------
        ret `np.ndarray`
            The calculated vector of Jacobian matrix (:math:`\partial F_i / \partial x_j`) for each cell.
    """

    Js = np.atleast_3d(Js)
    n = Js.shape[2]
    ret = np.zeros(n)
    for i in tqdm(range(n), "calculating Jacobian for each cell"):
        ret[i] = qi @ Js[:, :, i] @ qj

    return ret

@timeit
def subset_jacobian_transformation(Js, Qi, Qj, cores=1):
    """Transform Jacobian matrix (:math:`\partial F_i / \partial x_j`) from PCA space to the original space.
    The formula used for transformation:
                                            :math:`\hat{J} = Q J Q^T`,
    where `Q, J, \hat{J}` are the PCA loading matrix, low dimensional Jacobian matrix and the inverse transformed high
    dimensional Jacobian matrix. This function takes multiple rows from Q to form Qi or Qj.

    Parameters
    ----------
        fjac: `function`:
            The function for calculating numerical Jacobian matrix.
        X: `np.ndarray`:
            The samples coordinates with dimension n_obs x n_PCs, from which Jacobian will be calculated.
        Qi: `np.ndarray`:
            Sampled genes' PCA loading matrix with dimension n' x n_PCs, from which local dimension Jacobian matrix (k x k)
            will be inverse transformed back to high dimension.
        Qj: `np.ndarray`
            Sampled genes' (sample genes can be the same as those in Qi or different) PCs loading matrix with dimension
            n' x n_PCs, from which local dimension Jacobian matrix (k x k) will be inverse transformed back to high dimension.
        cores: `int` (default: 1):
            Number of cores to calculate Jacobian. If cores is set to be > 1, multiprocessing will be used to
            parallel the Jacobian calculation.
        return_J: `bool` (default: `False`)
            Whether to return the raw tensor of Jacobian matrix of each cell before transformation.

    Returns
    -------
        ret `np.ndarray`
            The calculated Jacobian matrix (n_gene x n_gene x n_obs) for each cell.
    """

    Js = np.atleast_3d(Js)
    Qi = np.atleast_2d(Qi)
    Qj = np.atleast_2d(Qj)
    d1, d2, n = Qi.shape[0], Qj.shape[0], Js.shape[2]

    ret = np.zeros((d1, d2, n))

    if cores == 1:
        ret = transform_jacobian(Js, Qi, Qj, pbar=True)
    else:
        if cores is None: cores = mp.cpu_count()
        n_j_per_core = int(np.ceil(n / cores))
        JJ = []
        for i in range(0, n, n_j_per_core):
            JJ.append(Js[:, :, i:i+n_j_per_core])
        with ThreadPool(cores) as p:
            ret = p.starmap(transform_jacobian, zip(JJ, 
                        itertools.repeat(Qi), itertools.repeat(Qj)))
        ret = [np.transpose(r, axes=(2, 0, 1)) for r in ret]
        ret = np.transpose(np.vstack(ret), axes=(1, 2, 0))

    return ret


def transform_jacobian(Js, Qi, Qj, pbar=False):
    d1, d2, n = Qi.shape[0], Qj.shape[0], Js.shape[2]
    ret = np.zeros((d1, d2, n))
    if pbar:
        iterj = tqdm(range(n), desc='Transforming subset Jacobian')
    else:
        iterj = range(n)
    for i in iterj:
        J = Js[:, :, i]
        ret[:, :, i] = Qi @ J @ Qj.T
    return ret


def average_jacobian_by_group(Js, group_labels):
    '''
        Returns a dictionary of averaged jacobians with group names as the keys.
        No vectorized indexing was used due to its high memory cost.
    '''
    d1, d2, _ = Js.shape
    groups = np.unique(group_labels)
    
    J_mean = {}
    N = {}
    for i, g in enumerate(group_labels):
        if g in J_mean.keys():
            J_mean[g] += Js[:, :, i]
            N[g] += 1
        else:
            J_mean[g] = np.zeros((d1, d2))
            N[g] = 0
    for g in groups:
        J_mean[g] /= N[g]
    return J_mean


# ---------------------------------------------------------------------------------------------------
# dynamical properties
def _divergence(f, x):
    """Divergence of the reconstructed vector field function f evaluated at x"""
    jac = nd.Jacobian(f)(x)
    return np.trace(jac)

 
@timeit
def compute_divergence(f_jac, X, vectorize_size=1):
    """Calculate divergence for many samples by taking the trace of a Jacobian matrix.

    vectorize_size is used to control the number of samples computed in each vectorized batch.
        If vectorize_size = 1, there's no vectorization whatsoever.
        If vectorize_size = None, all samples are vectorized.
    """
    n = len(X)
    if vectorize_size is None: vectorize_size = n

    div = np.zeros(n)
    for i in tqdm(range(0, n, vectorize_size), desc="Calculating divergence"):
        J = f_jac(X[i:i+vectorize_size])
        div[i:i+vectorize_size] = np.trace(J)
    return div


def acceleration_(v, J):
    if v.ndim == 1: v = v[:, None]
    return J.dot(v)


def curvature_1(a, v):
    """https://link.springer.com/article/10.1007/s12650-018-0474-6"""
    if v.ndim == 1: v = v[:, None]
    kappa = np.linalg.norm(np.outer(v, a)) / np.linalg.norm(v)**3

    return kappa


def curvature_2(a, v):
    """https://dl.acm.org/doi/10.5555/319351.319441"""
    # if v.ndim == 1: v = v[:, None]
    kappa = (np.multiply(a, np.dot(v, v)) - np.multiply(v, np.dot(v, a))) / np.linalg.norm(v)**4

    return kappa


def torsion_(v, J, a):
    """only works in 3D"""
    if v.ndim == 1: v = v[:, None]
    tau = np.outer(v, a).dot(J.dot(a)) / np.linalg.norm(np.outer(v, a))**2

    return tau


@timeit
def compute_acceleration(vf, f_jac, X, return_all=False):
    """Calculate acceleration for many samples via

    .. math::
    a = J \cdot v.

    """
    n = len(X)
    acce = np.zeros((n, X.shape[1]))

    v_ = vf(X)
    J_ = f_jac(X)
    for i in tqdm(range(n), desc=f"Calculating acceleration"):
        v = v_[i]
        J = J_[:, :, i]
        acce[i] = acceleration_(v, J).flatten()

    if return_all:
        return v_, J_, acce
    else:
        return acce


@timeit
def compute_curvature(vf, f_jac, X, formula=2):
    """Calculate curvature for many samples via
<<<<<<< HEAD
    
=======

    Formula 1:
>>>>>>> eb33838e
    .. math::
    \kappa = \frac{||\mathbf{v} \times \mathbf{a}||}{||\mathbf{V}||^3}

    Formula 2:
    .. math::
    \kappa = \frac{||\mathbf{Jv} (\mathbf{v} \cdot \mathbf{v}) -  ||\mathbf{v} (\mathbf{v} \cdot \mathbf{Jv})}{||\mathbf{V}||^4}
    """
    n = len(X)

    curv = np.zeros(n)
    v, _, a = compute_acceleration(vf, f_jac, X, return_all=True)
    cur_mat = np.zeros((n, X.shape[1])) if formula == 2 else None

    for i in tqdm(range(n), desc="Calculating curvature"):
        if formula == 1:
            curv[i] = curvature_1(a[i], v[i])
        elif formula == 2:
            cur_mat[i] = curvature_2(a[i], v[i])
            curv[i] = np.linalg.norm(cur_mat[i])

    return (curv, cur_mat)


@timeit
def compute_torsion(vf, f_jac, X):
    """Calculate torsion for many samples via

    .. math::
    \tau = \frac{(\mathbf{v} \times \mathbf{a}) \cdot (\mathbf{J} \cdot \mathbf{a})}{||\mathbf{V} \times \mathbf{a}||^2}
    """
    if X.shape[1] != 3:
        raise Exception(f'torsion is only defined in 3 dimension.')

    n = len(X)

    tor = np.zeros((n, X.shape[1], X.shape[1]))
    v, J, a = compute_acceleration(vf, f_jac, X, return_all=True)

    for i in tqdm(range(n), desc="Calculating torsion"):
        tor[i] = torsion_(v[i], J[:, :, i], a[i])

    return tor


def _curl(f, x, method='analytical', VecFld=None, jac=None):
    """Curl of the reconstructed vector field f evaluated at x in 3D"""
    if jac is None:
        if method == 'analytical' and VecFld is not None:
            jac = Jacobian_rkhs_gaussian(x, VecFld)
        else:
            jac = nd.Jacobian(f)(x)

    return np.array([jac[2, 1] - jac[1, 2], jac[0, 2] - jac[2, 0], jac[1, 0] - jac[0, 1]])


def curl2d(f, x, method='analytical', VecFld=None, jac=None):
    """Curl of the reconstructed vector field f evaluated at x in 2D"""
    if jac is None:
        if method == 'analytical' and VecFld is not None:
            jac = Jacobian_rkhs_gaussian(x, VecFld)
        else:
            jac = nd.Jacobian(f)(x)

    curl = jac[1, 0] - jac[0, 1]

    return curl

@timeit
def compute_curl(f_jac, X):
    """Calculate curl for many samples for 2/3 D systems.
    """
    if X.shape[1] > 3:
        raise Exception(f'curl is only defined in 2/3 dimension.')

    n = len(X)

    if X.shape[1] == 2:
        curl = np.zeros(n)
        f = curl2d
    else:
        curl = np.zeros((n, 2, 2))
        f = _curl

    for i in tqdm(range(n), desc=f"Calculating {X.shape[1]}-D curl"):
        J = f_jac(X[i])
        curl[i] = f(None, None, method='analytical', VecFld=None, jac=J)

    return curl


# ---------------------------------------------------------------------------------------------------
# ranking related utilies
def get_metric_gene_in_rank(mat, genes, neg=False):
    metric_in_rank = mat.mean(0).A1 if issparse(mat) else mat.mean(0)
    rank = metric_in_rank.argsort() if neg else metric_in_rank.argsort()[::-1]
    metric_in_rank, genes_in_rank = metric_in_rank[rank], genes[rank]

    return metric_in_rank, genes_in_rank


def get_metric_gene_in_rank_by_group(mat, genes, groups, grp, neg=False):
    mask = groups == grp
    if type(mask) == pd.Series: mask = mask.values

    gene_wise_metrics, group_wise_metrics = mat[mask, :].mean(0).A1 if issparse(mat) else mat[mask, :].mean(0), \
                                            mat[mask, :].mean(0).A1 if issparse(mat) else mat[mask, :].mean(0)
    rank = gene_wise_metrics.argsort() if neg else gene_wise_metrics.argsort()[::-1]
    gene_wise_metrics, genes_in_rank = gene_wise_metrics[rank], genes[rank]

    return gene_wise_metrics, group_wise_metrics, genes_in_rank


def get_sorted_metric_genes_df(df, genes, neg=False):
    sorted_metric = pd.DataFrame({key: (sorted(values, reverse=False) if neg else sorted(values, reverse=True))
                                  for key, values in df.transpose().iterrows()})
    sorted_genes = pd.DataFrame({key: (genes[values.argsort()] if neg else genes[values.argsort()[::-1]])
                                 for key, values in df.transpose().iterrows()})
    return sorted_metric, sorted_genes


def rank_vector_calculus_metrics(mat, genes, group, groups, uniq_group):
    if issparse(mat):
        mask = mat.data > 0
        pos_mat, neg_mat = mat.copy(), mat.copy()
        pos_mat.data[~ mask], neg_mat.data[mask] = 0, 0
        pos_mat.eliminate_zeros()
        neg_mat.eliminate_zeros()
    else:
        mask = mat > 0
        pos_mat, neg_mat = mat.copy(), mat.copy()
        pos_mat[~ mask], neg_mat[mask] = 0, 0

    if group is None:
        metric_in_rank, genes_in_rank = get_metric_gene_in_rank(abs(mat), genes)

        pos_metric_in_rank, pos_genes_in_rank = get_metric_gene_in_rank(pos_mat, genes)

        neg_metric_in_rank, neg_genes_in_rank = get_metric_gene_in_rank(neg_mat, genes, neg=True)

        return metric_in_rank, genes_in_rank, pos_metric_in_rank, pos_genes_in_rank, neg_metric_in_rank, neg_genes_in_rank
    else:
        gene_wise_metrics, gene_wise_genes, gene_wise_pos_metrics, gene_wise_pos_genes, gene_wise_neg_metrics, gene_wise_neg_genes = {}, {}, {}, {}, {}, {}
        group_wise_metrics, group_wise_genes, group_wise_pos_metrics, group_wise_pos_genes, group_wise_neg_metrics, group_wise_neg_genes = {}, {}, {}, {}, {}, {}
        for i, grp in tqdm(enumerate(uniq_group), desc='ranking genes across gropus'):
            gene_wise_metrics[grp], group_wise_metrics[grp], gene_wise_genes[grp] = None, None, None
            gene_wise_metrics[grp], group_wise_metrics[grp], gene_wise_genes[grp] = \
                get_metric_gene_in_rank_by_group(abs(mat), genes, groups, grp)

            gene_wise_pos_metrics[grp], group_wise_pos_metrics[grp], gene_wise_pos_genes[grp] = None, None, None
            gene_wise_pos_metrics[grp], group_wise_pos_metrics[grp], gene_wise_pos_genes[grp] = \
                get_metric_gene_in_rank_by_group(pos_mat, genes, groups, grp)

            gene_wise_neg_metrics[grp], group_wise_neg_metrics[grp], gene_wise_neg_genes[grp] = None, None, None
            gene_wise_neg_metrics[grp], group_wise_neg_metrics[grp], gene_wise_neg_genes[grp] = \
                get_metric_gene_in_rank_by_group(neg_mat, genes, groups, grp, neg=True)

        metric_in_group_rank_by_gene, genes_in_group_rank_by_gene = \
            get_sorted_metric_genes_df(pd.DataFrame(group_wise_metrics), genes)
        pos_metric_gene_rank_by_group, pos_genes_group_rank_by_gene = \
            get_sorted_metric_genes_df(pd.DataFrame(group_wise_pos_metrics), genes)
        neg_metric_in_group_rank_by_gene, neg_genes_in_group_rank_by_gene = \
            get_sorted_metric_genes_df(pd.DataFrame(group_wise_neg_metrics), genes, neg=True)

        metric_in_gene_rank_by_group, genes_in_gene_rank_by_group = \
            pd.DataFrame(gene_wise_metrics), pd.DataFrame(gene_wise_genes)
        pos_metric_in_gene_rank_by_group, pos_genes_in_gene_rank_by_group = \
            pd.DataFrame(gene_wise_pos_metrics), pd.DataFrame(gene_wise_pos_genes)
        neg_metric_in_gene_rank_by_group, neg_genes_in_gene_rank_by_group = \
            pd.DataFrame(gene_wise_neg_metrics), pd.DataFrame(gene_wise_neg_genes)

        return (metric_in_gene_rank_by_group, genes_in_gene_rank_by_group, pos_metric_in_gene_rank_by_group,
                pos_genes_in_gene_rank_by_group, neg_metric_in_gene_rank_by_group, neg_genes_in_gene_rank_by_group,

                metric_in_group_rank_by_gene, genes_in_group_rank_by_gene, pos_metric_gene_rank_by_group,
                pos_genes_group_rank_by_gene, neg_metric_in_group_rank_by_gene, neg_genes_in_group_rank_by_gene,)
<|MERGE_RESOLUTION|>--- conflicted
+++ resolved
@@ -497,12 +497,8 @@
 @timeit
 def compute_curvature(vf, f_jac, X, formula=2):
     """Calculate curvature for many samples via
-<<<<<<< HEAD
-    
-=======
 
     Formula 1:
->>>>>>> eb33838e
     .. math::
     \kappa = \frac{||\mathbf{v} \times \mathbf{a}||}{||\mathbf{V}||^3}
 
