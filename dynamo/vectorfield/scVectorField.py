import functools
import itertools
import sys
import warnings
from abc import abstractmethod
from multiprocessing.dummy import Pool as ThreadPool
<<<<<<< HEAD
from typing import Callable, Dict, List, Optional, Tuple, Union
=======
from typing import Callable, Dict, Optional, Tuple, Union
>>>>>>> ba43701c

if sys.version_info >= (3, 8):
    from typing import Literal
else:
    from typing_extensions import Literal

import matplotlib
import numpy as np
import numpy.matlib
import scipy.sparse as sp
from anndata import AnnData
from numpy import format_float_scientific as scinot
from pynndescent import NNDescent
from scipy.linalg import lstsq
from scipy.spatial.distance import pdist
from sklearn.neighbors import NearestNeighbors

from ..dynamo_logger import LoggerManager, main_info, main_warning
from ..simulation.ODE import jacobian_bifur2genes, ode_bifur2genes
from ..tools.sampling import lhsclassic, sample, sample_by_velocity
from ..tools.utils import (
    index_condensed_matrix,
    linear_least_squares,
    nearest_neighbors,
    starmap_with_kwargs,
    timeit,
    update_dict,
    update_n_merge_dict,
)
from .utils import (
    FixedPoints,
    Hessian_rkhs_gaussian,
    Jacobian_kovf,
    Jacobian_numerical,
    Jacobian_rkhs_gaussian,
    Jacobian_rkhs_gaussian_parallel,
    Laplacian,
    NormDict,
    VecFldDict,
    compute_acceleration,
    compute_curl,
    compute_curvature,
    compute_divergence,
    compute_sensitivity,
    compute_torsion,
    con_K,
    con_K_div_cur_free,
    find_fixed_points,
    remove_redundant_points,
    vecfld_from_adata,
    vector_field_function,
    vector_transformation,
)


def norm(
<<<<<<< HEAD
    X: np.ndarray, V: np.ndarray, T: np.ndarray, fix_velocity: Optional[bool] = True
) -> Tuple[np.ndarray, np.ndarray, np.ndarray, NormDict]:
    """Normalizes the X, Y (X + V) matrix to have zero means and unit covariance.
        We use the mean of X, Y's center (mean) and scale parameters (standard deviation) to normalize T.

    Args:
        X: Current state. This corresponds to, for example, the spliced transcriptomic state.
        V: Velocity estimates in delta t. This corresponds to, for example, the inferred spliced transcriptomic velocity estimated calculated by dynamo or
            velocyto, scvelo.
        T: Current state on a grid which is often used to visualize the vector field. This corresponds to, for example,
            the spliced transcriptomic state.
        fix_velocity: Whether to fix velocity and don't transform it.

    Returns:
        A tuple of updated X, V, T and norm_dict which includes the mean and scale values for original X, V data used
        in normalization.
=======
    X: np.ndarray, V: np.ndarray, T: Optional[np.ndarray] = None, fix_velocity: bool = True
) -> Tuple[np.ndarray, np.ndarray, np.ndarray, Dict[str, np.ndarray]]:
    """
    Normalizes the X, Y (X + V) matrix to have zero means and unit covariance.
    We use the mean of X, Y's center (mean) and scale parameters (standard deviation) to normalize T.

    Args:
        X: Current state. This corresponds to, for example, the spliced transcriptomic state.
        V: Velocity estimates in delta t. This corresponds to, for example, the inferred spliced transcriptomic
            velocity estimated calculated by dynamo or velocyto, scvelo.
        T: Current state on a grid which is often used to visualize the vector field. This corresponds to, for example,
            the spliced transcriptomic state.
        fix_velocity: Whether to fix velocity and don't transform it. Default is True.

    Returns:
        Tuple[numpy.ndarray, numpy.ndarray, numpy.ndarray, Dict[str, numpy.ndarray]]:
            updated X, V, T and norm_dict which includes the mean and scale values for original X, V data used
            in normalization.
>>>>>>> ba43701c
    """
    Y = X + V

    xm = np.mean(X, axis=0)
    ym = np.mean(Y, axis=0)

    x, y, t = (X - xm[None, :], Y - ym[None, :], T - (1 / 2 * (xm[None, :] + ym[None, :])) if T is not None else None)

    xscale, yscale = (np.sqrt(np.mean(x**2, axis=0))[None, :], np.sqrt(np.mean(y**2, axis=0))[None, :])

    X, Y, T = x / xscale, y / yscale, t / (1 / 2 * (xscale + yscale)) if T is not None else None

    X, V, T = X, V if fix_velocity else Y - X, T
    norm_dict = {"xm": xm, "ym": ym, "xscale": xscale, "yscale": yscale, "fix_velocity": fix_velocity}

    return X, V, T, norm_dict


def bandwidth_rule_of_thumb(X: np.ndarray, return_sigma: Optional[bool] = False) -> Union[Tuple[float, float], float]:
    """
    This function computes a rule-of-thumb bandwidth for a Gaussian kernel based on:
    https://en.wikipedia.org/wiki/Kernel_density_estimation#A_rule-of-thumb_bandwidth_estimator

    The bandwidth is a free parameter that controls the level of smoothing in the estimated distribution.

    Args:
        X: Current state. This corresponds to, for example, the spliced transcriptomic state.
        return_sigma: Determines whether the standard deviation will be returned in addition to the bandwidth parameter

    Returns:
        Either a tuple with the bandwith and standard deviation or just the bandwidth
    """
    sig = np.sqrt(np.mean(np.diag(np.cov(X.T))))
    h = 1.06 * sig / (len(X) ** (-1 / 5))
    if return_sigma:
        return h, sig
    else:
        return h


def bandwidth_selector(X: np.ndarray) -> float:
    """
    This function computes an empirical bandwidth for a Gaussian kernel.
    """
    n, m = X.shape
    if n > 200000 and m > 2:
        from pynndescent import NNDescent

        nbrs = NNDescent(
            X,
            metric="euclidean",
            n_neighbors=max(2, int(0.2 * n)),
            n_jobs=-1,
            random_state=19491001,
        )
        _, distances = nbrs.query(X, k=max(2, int(0.2 * n)))
    else:
        alg = "ball_tree" if X.shape[1] > 10 else "kd_tree"
        nbrs = NearestNeighbors(n_neighbors=max(2, int(0.2 * n)), algorithm=alg, n_jobs=-1).fit(X)
        distances, _ = nbrs.kneighbors(X)

    d = np.mean(distances[:, 1:]) / 1.5
    return np.sqrt(2) * d


<<<<<<< HEAD
def denorm(VecFld: VecFldDict, X_old: np.ndarray, V_old: np.ndarray, norm_dict: NormDict) -> VecFldDict:
=======
def denorm(
    VecFld: Dict[str, Union[np.ndarray, None]],
    X_old: np.ndarray,
    V_old: np.ndarray,
    norm_dict: Dict[str, Union[np.ndarray, bool]],
) -> Dict[str, Union[np.ndarray, None]]:
>>>>>>> ba43701c
    """Denormalize data back to the original scale.

    Args:
        VecFld: The dictionary that stores the information for the reconstructed vector field function.
        X_old: The original data for current state.
        V_old: The original velocity data.
<<<<<<< HEAD
        norm_dict: norm_dict to the class which includes the mean and scale values for X, Y used in normalizing the data.

    Returns:
        An updated VecFld function that includes denormalized X, Y, X_ctrl, grid, grid_V, V and the norm_dict key.
=======
        norm_dict: The norm_dict dictionary that includes the mean and scale values for X, Y used in normalizing the
            data.

    Returns:
        return VecFld_denorm: An updated VecFld dictionary that includes denormalized X, Y, X_ctrl, grid, grid_V, V,
            and the norm_dict key.
>>>>>>> ba43701c
    """
    Y_old = X_old + V_old
    xm, ym = norm_dict["xm"], norm_dict["ym"]
    x_scale, y_scale = norm_dict["xscale"], norm_dict["yscale"]
    xy_m, xy_scale = (xm + ym) / 2, (x_scale + y_scale) / 2

    X = VecFld["X"]
    X_denorm = X_old
    Y = VecFld["Y"]
    Y_denorm = Y_old
    V = VecFld["V"]
    V_denorm = V_old if norm_dict["fix_velocity"] else (V + X) * y_scale + np.tile(ym, [V.shape[0], 1]) - X_denorm
    grid = VecFld["grid"]
    grid_denorm = grid * xy_scale + np.tile(xy_m, [grid.shape[0], 1]) if grid is not None else None
    grid_V = VecFld["grid_V"]
    grid_V_denorm = (
        (grid + grid_V) * xy_scale + np.tile(xy_m, [grid_V.shape[0], 1]) - grid if grid_V is not None else None
    )
    VecFld_denorm = {
        "X": X_denorm,
        "Y": Y_denorm,
        "V": V_denorm,
        "grid": grid_denorm,
        "grid_V": grid_V_denorm,
        "norm_dict": norm_dict,
    }

    return VecFld_denorm


@timeit
def lstsq_solver(lhs, rhs, method="drouin"):
    if method == "scipy":
        C = lstsq(lhs, rhs)[0]
    elif method == "drouin":
        C = linear_least_squares(lhs, rhs)
    else:
        main_warning("Invalid linear least squares solver. Use Drouin's method instead.")
        C = linear_least_squares(lhs, rhs)
    return C


def get_P(
    Y: np.ndarray, V: np.ndarray, sigma2: float, gamma: float, a: float, div_cur_free_kernels: Optional[bool] = False
) -> Tuple[np.ndarray, np.ndarray]:
    """GET_P estimates the posterior probability and part of the energy.

    Args:
        Y: Velocities from the data.
        V: The estimated velocity: V=f(X), f being the vector field function.
        sigma2: sigma2 is defined as sum(sum((Y - V)**2)) / (N * D)
        gamma: Percentage of inliers in the samples. This is an inital value for EM iteration, and it is not important.
        a: Parameter of the model of outliers. We assume the outliers obey uniform distribution, and the volume of
            outlier's variation space is a.
        div_cur_free_kernels: A logic flag to determine whether the divergence-free or curl-free kernels will be used for learning the vector field.

    Returns:
        Tuple of (posterior probability, energy) related to equations 27 and 26 in the SparseVFC paper.

    """

    if div_cur_free_kernels:
        Y = Y.reshape((2, int(Y.shape[0] / 2)), order="F").T
        V = V.reshape((2, int(V.shape[0] / 2)), order="F").T

    D = Y.shape[1]
    temp1 = np.exp(-np.sum((Y - V) ** 2, 1) / (2 * sigma2))
    temp2 = (2 * np.pi * sigma2) ** (D / 2) * (1 - gamma) / (gamma * a)
    temp1[temp1 == 0] = np.min(temp1[temp1 != 0])
    P = temp1 / (temp1 + temp2)
    E = P.T.dot(np.sum((Y - V) ** 2, 1)) / (2 * sigma2) + np.sum(P) * np.log(sigma2) * D / 2

    return (P[:, None], E) if P.ndim == 1 else (P, E)


@timeit
def graphize_vecfld(
    func: Callable,
    X: np.ndarray,
    nbrs_idx=None,
    dist=None,
    k: int = 30,
    distance_free: bool = True,
    n_int_steps: int = 20,
    cores: int = 1,
) -> Tuple[np.ndarray, Union[NNDescent, NearestNeighbors]]:
    n, d = X.shape

    nbrs = None
    if nbrs_idx is None:
        if X.shape[0] > 200000 and X.shape[1] > 2:
            nbrs = NNDescent(
                X,
                metric="euclidean",
                n_neighbors=k + 1,
                n_jobs=-1,
                random_state=19491001,
            )
            nbrs_idx, dist = nbrs.query(X, k=k + 1)
        else:
            alg = "ball_tree" if X.shape[1] > 10 else "kd_tree"
            nbrs = NearestNeighbors(n_neighbors=k + 1, algorithm=alg, n_jobs=-1).fit(X)
            dist, nbrs_idx = nbrs.kneighbors(X)

    if dist is None and not distance_free:
        D = pdist(X)
    else:
        D = None

    V = sp.csr_matrix((n, n))
    if cores == 1:
        for i, idx in enumerate(LoggerManager.progress_logger(nbrs_idx, progress_name="graphize_vecfld")):
            V += construct_v(X, i, idx, n_int_steps, func, distance_free, dist, D, n)

    else:
        pool = ThreadPool(cores)
        res = pool.starmap(
            construct_v,
            zip(
                itertools.repeat(X),
                np.arange(len(nbrs_idx)),
                nbrs_idx,
                itertools.repeat(n_int_steps),
                itertools.repeat(func),
                itertools.repeat(distance_free),
                itertools.repeat(dist),
                itertools.repeat(D),
                itertools.repeat(n),
            ),
        )
        pool.close()
        pool.join()
        V = functools.reduce((lambda a, b: a + b), res)
    return V, nbrs


def construct_v(X, i, idx, n_int_steps, func, distance_free, dist, D, n):
    """helper function for parallism"""

    V = sp.csr_matrix((n, n))
    x = X[i].A if sp.issparse(X) else X[i]
    Y = X[idx[1:]].A if sp.issparse(X) else X[idx[1:]]
    for j, y in enumerate(Y):
        pts = np.linspace(x, y, n_int_steps)
        v = func(pts)

        lxy = np.linalg.norm(y - x)
        if lxy > 0:
            u = (y - x) / np.linalg.norm(y - x)
        else:
            u = y - x
        v = np.mean(v.dot(u))
        if not distance_free:
            if dist is None:
                d = D[index_condensed_matrix(n, i, idx[j + 1])]
            else:
                d = dist[i][j + 1]
            v *= d
        V[i, idx[j + 1]] = v
        V[idx[j + 1], i] = -v

    return V


def SparseVFC(
    X: np.ndarray,
    Y: np.ndarray,
    Grid: np.ndarray,
    M: int = 100,
    a: float = 5,
    beta: float = None,
    ecr: float = 1e-5,
    gamma: float = 0.9,
    lambda_: float = 3,
    minP: float = 1e-5,
    MaxIter: int = 500,
    theta: float = 0.75,
    div_cur_free_kernels: bool = False,
    velocity_based_sampling: bool = True,
    sigma: float = 0.8,
    eta: float = 0.5,
    seed: Union[int, np.ndarray] = 0,
    lstsq_method: str = "drouin",
    verbose: int = 1,
) -> VecFldDict:
    """Apply sparseVFC (vector field consensus) algorithm to learn a functional form of the vector field from random
    samples with outlier on the entire space robustly and efficiently. (Ma, Jiayi, etc. al, Pattern Recognition, 2013)

    Args:
        X: Current state. This corresponds to, for example, the spliced transcriptomic state.
        Y: Velocity estimates in delta t. This corresponds to, for example, the inferred spliced transcriptomic
            velocity or total RNA velocity based on metabolic labeling data estimated calculated by dynamo.
        Grid: Current state on a grid which is often used to visualize the vector field. This corresponds to, for example,
            the spliced transcriptomic state or total RNA state.
        M: The number of basis functions to approximate the vector field.
        a: Parameter of the model of outliers. We assume the outliers obey uniform distribution, and the volume of
            outlier's variation space is `a`.
        beta: Parameter of Gaussian Kernel, k(x, y) = exp(-beta*||x-y||^2).
            If None, a rule-of-thumb bandwidth will be computed automatically.
        ecr: The minimum limitation of energy change rate in the iteration process.
        gamma: Percentage of inliers in the samples. This is an initial value for EM iteration, and it is not important.
        lambda_: Represents the trade-off between the goodness of data fit and regularization. Larger Lambda_ put more
            weights on regularization.
        minP: The posterior probability Matrix P may be singular for matrix inversion. We set the minimum value of P as
            minP.
        MaxIter: Maximum iteration times.
        theta: Define how could be an inlier. If the posterior probability of a sample is an inlier is larger than theta,
            then it is regarded as an inlier.
        div_cur_free_kernels: A logic flag to determine whether the divergence-free or curl-free kernels will be used for learning the
            vector field.
        sigma: Bandwidth parameter.
        eta: Combination coefficient for the divergence-free or the curl-free kernels.
        seed: int or 1-d array_like, optional (default: `0`)
            Seed for RandomState. Must be convertible to 32 bit unsigned integers. Used in sampling control points.
            Default is to be 0 for ensure consistency between different runs.
        lstsq_method: The name of the linear least square solver, can be either 'scipy` or `douin`.
        verbose: The level of printing running information.

    Returns:
        A dictionary which contains:
            X: Current state.
            valid_ind: The indices of cells that have finite velocity values.
            X_ctrl: Sample control points of current state.
            ctrl_idx: Indices for the sampled control points.
            Y: Velocity estimates in delta t.
            beta: Parameter of the Gaussian Kernel for the kernel matrix (Gram matrix).
            V: Prediction of velocity of X.
            C: Finite set of the coefficients for the
            P: Posterior probability Matrix of inliers.
            VFCIndex: Indexes of inliers found by sparseVFC.
            sigma2: Energy change rate.
            grid: Grid of current state.
            grid_V: Prediction of velocity of the grid.
            iteration: Number of the last iteration.
            tecr_traj: Vector of relative energy changes rate comparing to previous step.
            E_traj: Vector of energy at each iteration,
        where V = f(X), P is the posterior probability and VFCIndex is the indexes of inliers found by sparseVFC.
        Note that V = `con_K(Grid, X_ctrl, beta).dot(C)` gives the prediction of velocity on Grid (but can also be any
        point in the gene expression state space).

    """
    logger = LoggerManager.gen_logger("SparseVFC")
    temp_logger = LoggerManager.get_temp_timer_logger()
    logger.info("[SparseVFC] begins...")
    logger.log_time()

    need_utility_time_measure = verbose > 1
    X_ori, Y_ori = X.copy(), Y.copy()
    valid_ind = np.where(np.isfinite(Y.sum(1)))[0]
    X, Y = X[valid_ind], Y[valid_ind]
    N, D = Y.shape
    grid_U = None

    # Construct kernel matrix K
    tmp_X, uid = np.unique(X, axis=0, return_index=True)  # return unique rows
    M = min(M, tmp_X.shape[0])
    if velocity_based_sampling:
        logger.info("Sampling control points based on data velocity magnitude...")
        idx = sample_by_velocity(Y[uid], M, seed=seed)
    else:
        idx = np.random.RandomState(seed=seed).permutation(tmp_X.shape[0])  # rand select some initial points
        idx = idx[range(M)]
    ctrl_pts = tmp_X[idx, :]

    if beta is None:
        h = bandwidth_selector(ctrl_pts)
        beta = 1 / h**2

    K = (
        con_K(ctrl_pts, ctrl_pts, beta, timeit=need_utility_time_measure)
        if div_cur_free_kernels is False
        else con_K_div_cur_free(ctrl_pts, ctrl_pts, sigma, eta, timeit=need_utility_time_measure)[0]
    )
    U = (
        con_K(X, ctrl_pts, beta, timeit=need_utility_time_measure)
        if div_cur_free_kernels is False
        else con_K_div_cur_free(X, ctrl_pts, sigma, eta, timeit=need_utility_time_measure)[0]
    )
    if Grid is not None:
        grid_U = (
            con_K(Grid, ctrl_pts, beta, timeit=need_utility_time_measure)
            if div_cur_free_kernels is False
            else con_K_div_cur_free(Grid, ctrl_pts, sigma, eta, timeit=need_utility_time_measure)[0]
        )
    M = ctrl_pts.shape[0] * D if div_cur_free_kernels else ctrl_pts.shape[0]

    if div_cur_free_kernels:
        X = X.flatten()[:, None]
        Y = Y.flatten()[:, None]

    # Initialization
    V = X.copy() if div_cur_free_kernels else np.zeros((N, D))
    C = np.zeros((M, 1)) if div_cur_free_kernels else np.zeros((M, D))
    i, tecr, E = 0, 1, 1
    # test this
    sigma2 = sum(sum((Y - X) ** 2)) / (N * D) if div_cur_free_kernels else sum(sum((Y - V) ** 2)) / (N * D)
    sigma2 = 1e-7 if sigma2 < 1e-8 else sigma2
    tecr_vec = np.ones(MaxIter) * np.nan
    E_vec = np.ones(MaxIter) * np.nan
    P = None
    while i < MaxIter and tecr > ecr and sigma2 > 1e-8:
        # E_step
        E_old = E
        P, E = get_P(Y, V, sigma2, gamma, a, div_cur_free_kernels)

        E = E + lambda_ / 2 * np.trace(C.T.dot(K).dot(C))
        E_vec[i] = E
        tecr = abs((E - E_old) / E)
        tecr_vec[i] = tecr

        # logger.report_progress(count=i, total=MaxIter, progress_name="E-step iteration")
        if need_utility_time_measure:
            logger.info(
                "iterate: %d, gamma: %.3f, energy change rate: %s, sigma2=%s"
                % (i, gamma, scinot(tecr, 3), scinot(sigma2, 3))
            )

        # M-step. Solve linear system for C.
        temp_logger.log_time()
        P = np.maximum(P, minP)
        if div_cur_free_kernels:
            P = np.kron(P, np.ones((int(U.shape[0] / P.shape[0]), 1)))  # np.kron(P, np.ones((D, 1)))
            lhs = (U.T * np.matlib.tile(P.T, [M, 1])).dot(U) + lambda_ * sigma2 * K
            rhs = (U.T * np.matlib.tile(P.T, [M, 1])).dot(Y)
        else:
            UP = U.T * numpy.matlib.repmat(P.T, M, 1)
            lhs = UP.dot(U) + lambda_ * sigma2 * K
            rhs = UP.dot(Y)
        if need_utility_time_measure:
            temp_logger.finish_progress(progress_name="computing lhs and rhs")
        temp_logger.log_time()

        C = lstsq_solver(lhs, rhs, method=lstsq_method, timeit=need_utility_time_measure)

        # Update V and sigma**2
        V = U.dot(C)
        Sp = sum(P) / 2 if div_cur_free_kernels else sum(P)
        sigma2 = (sum(P.T.dot(np.sum((Y - V) ** 2, 1))) / np.dot(Sp, D))[0]

        # Update gamma
        numcorr = len(np.where(P > theta)[0])
        gamma = numcorr / X.shape[0]

        if gamma > 0.95:
            gamma = 0.95
        elif gamma < 0.05:
            gamma = 0.05

        i += 1
    if i == 0 and not (tecr > ecr and sigma2 > 1e-8):
        raise Exception(
            "please check your input parameters, "
            f"tecr: {tecr}, ecr {ecr} and sigma2 {sigma2},"
            f"tecr must larger than ecr and sigma2 must larger than 1e-8"
        )

    grid_V = None
    if Grid is not None:
        grid_V = np.dot(grid_U, C)

    VecFld = {
        "X": X_ori,
        "valid_ind": valid_ind,
        "X_ctrl": ctrl_pts,
        "ctrl_idx": idx,
        "Y": Y_ori,
        "beta": beta,
        "V": V.reshape((N, D)) if div_cur_free_kernels else V,
        "C": C,
        "P": P,
        "VFCIndex": np.where(P > theta)[0],
        "sigma2": sigma2,
        "grid": Grid,
        "grid_V": grid_V,
        "iteration": i - 1,
        "tecr_traj": tecr_vec[:i],
        "E_traj": E_vec[:i],
    }
    if div_cur_free_kernels:
        VecFld["div_cur_free_kernels"], VecFld["sigma"], VecFld["eta"] = (
            True,
            sigma,
            eta,
        )
        temp_logger.log_time()
        (
            _,
            VecFld["df_kernel"],
            VecFld["cf_kernel"],
        ) = con_K_div_cur_free(X, ctrl_pts, sigma, eta, timeit=need_utility_time_measure)
        temp_logger.finish_progress(progress_name="con_K_div_cur_free")

    logger.finish_progress(progress_name="SparseVFC")
    return VecFld


class BaseVectorField:
    """The BaseVectorField class is a base class for storing and manipulating vector fields. A vector field is a function that associates a vector to each point in a certain space.

    The BaseVectorField class has a number of methods that allow you to work with vector fields. The __init__ method initializes the object, taking in a number of optional arguments such as X, V, and Grid, which correspond to the coordinates of the points in the vector field, the vector values at those points, and a grid used for evaluating the vector field, respectively.

    The construct_graph method takes in a set of coordinates X and returns a tuple consisting of a matrix of pairwise distances between the points in X and an object for performing nearest neighbor searches. The from_adata method takes in an AnnData object and a basis string, and extracts the coordinates and vector values of the vector field stored in the AnnData object.

    The get_X, get_V, and get_data methods return the coordinates, vector values, and both the coordinates and vector values of the vector field, respectively. The find_fixed_points method searches for fixed points of the vector field function, which are points where the velocity of the vector field is zero. The get_fixed_points method returns the fixed points and their types (stable or unstable). The plot method generates a plot of the vector field.
    """

    def __init__(
        self,
        X: Optional[np.ndarray] = None,
        V: Optional[np.ndarray] = None,
        Grid: Optional[np.ndarray] = None,
        *args,
        **kwargs,
    ):
        self.data = {"X": X, "V": V, "Grid": Grid}
        self.vf_dict = kwargs.pop("vf_dict", {})
        self.func = kwargs.pop("func", None)
        self.fixed_points = kwargs.pop("fixed_points", None)
        super().__init__(**kwargs)

    def construct_graph(
        self,
        X: Optional[np.ndarray] = None,
        **kwargs,
    ) -> Tuple[np.ndarray, Union[NNDescent, NearestNeighbors]]:
        X = self.data["X"] if X is None else X
        return graphize_vecfld(self.func, X, **kwargs)

    def from_adata(self, adata: AnnData, basis: str = "", vf_key: str = "VecFld"):
        vf_dict, func = vecfld_from_adata(adata, basis=basis, vf_key=vf_key)
        self.data["X"] = vf_dict["X"]
        self.data["V"] = vf_dict["Y"]  # use the raw velocity
        self.vf_dict = vf_dict
        self.func = func

    def get_X(self, idx: Optional[int] = None) -> np.ndarray:
        if idx is None:
            return self.data["X"]
        else:
            return self.data["X"][idx]

    def get_V(self, idx: Optional[int] = None) -> np.ndarray:
        if idx is None:
            return self.data["V"]
        else:
            return self.data["V"][idx]

    def get_data(self) -> Tuple[np.ndarray, np.ndarray]:
        return self.data["X"], self.data["V"]

    def find_fixed_points(
        self,
        n_x0: int = 100,
        X0: Optional[np.ndarray] = None,
        domain=None,
        sampling_method=Literal["random", "velocity", "trn", "kmeans"],
        **kwargs,
    ):
        """
        Search for fixed points of the vector field function.

        Args:
            n_x0: Number of sampling points
            X0: An array of shape (n_samples, n_dim)
            domain: Domain in which to search for fixed points
            sampling_method:
        """
        if domain is not None:
            domain = np.atleast_2d(domain)

        if self.data is None and X0 is None:
            if domain is None:
                raise Exception(
                    "The initial points `X0` are not provided, "
                    "no data is stored in the vector field, and no domain is provided for the sampling of initial points."
                )
            else:
                main_info(f"Sampling {n_x0} initial points in the provided domain using the Latin Hypercube method.")
                X0 = lhsclassic(n_x0, domain.shape[0], bounds=domain)

        elif X0 is None:
            indices = sample(np.arange(len(self.data["X"])), n_x0, method=sampling_method)
            X0 = self.data["X"][indices]

        if domain is None and self.data is not None:
            domain = np.vstack((np.min(self.data["X"], axis=0), np.max(self.data["X"], axis=0))).T

        X, J, _ = find_fixed_points(X0, self.func, domain=domain, **kwargs)
        self.fixed_points = FixedPoints(X, J)

    def get_fixed_points(self, **kwargs) -> Tuple[np.ndarray, np.ndarray]:
        """
        Get fixed points of the vector field function.

        Returns:
            Tuple storing the coordinates of the fixed points and the types of the fixed points.

            Types of the fixed points:
            -1 -- stable,
                0 -- saddle,
                1 -- unstable
        """
        if self.fixed_points is None:
            self.find_fixed_points(**kwargs)

        Xss = self.fixed_points.get_X()
        ftype = self.fixed_points.get_fixed_point_types()
        return Xss, ftype

    def assign_fixed_points(
        self, domain: Optional[np.ndarray] = None, cores: int = 1, **kwargs
    ) -> Tuple[np.ndarray, np.ndarray, np.ndarray]:
        """assign each cell to the associated fixed points

        Args:
            domain: Array of shape (n_dim, 2), which stores the domain for each dimension
            cores: Defaults to 1.

        Returns:
            Tuple of fixed points, type assignments, and assignment IDs
        """
        if domain is None and self.data is not None:
            domain = np.vstack((np.min(self.data["X"], axis=0), np.max(self.data["X"], axis=0))).T

        if cores == 1:
            X, J, _ = find_fixed_points(
                self.data["X"],
                self.func,
                domain=domain,
                return_all=True,
                **kwargs,
            )
        else:
            pool = ThreadPool(cores)

            args_iter = zip(
                [i[None, :] for i in self.data["X"]],
                itertools.repeat(self.func),
                itertools.repeat(domain),
                itertools.repeat(True),
            )
            kwargs_iter = itertools.repeat(kwargs)
            res = starmap_with_kwargs(pool, find_fixed_points, args_iter, kwargs_iter)

            pool.close()
            pool.join()

            (X, J, _) = zip(*res)
            X = np.vstack([[i] * self.data["X"].shape[1] if i is None else i for i in X]).astype(float)
            J = np.array(
                [np.zeros((self.data["X"].shape[1], self.data["X"].shape[1])) * np.nan if i is None else i for i in J]
            )

        self.fixed_points = FixedPoints(X, J)
        fps_assignment = self.fixed_points.get_X()
        fps_type_assignment = self.fixed_points.get_fixed_point_types()

        valid_fps_assignment, valid_fps_type_assignment = (
            fps_assignment[np.abs(fps_assignment).sum(1) > 0, :],
            fps_type_assignment[np.abs(fps_assignment).sum(1) > 0],
        )
        X, discard = remove_redundant_points(valid_fps_assignment, output_discard=True)

        assignment_id = np.zeros(len(fps_assignment))
        for i, cur_fps in enumerate(fps_assignment):
            if np.isnan(cur_fps).any():
                assignment_id[i] = np.nan
            else:
                assignment_id[i] = int(nearest_neighbors(cur_fps, X, 1))

        return X, valid_fps_type_assignment[discard], assignment_id

    def integrate(
        self,
        init_states: np.ndarray,
        dims: Optional[Union[int, list, np.ndarray]] = None,
        scale=1,
        t_end=None,
        step_size=None,
        args=(),
        integration_direction="forward",
        interpolation_num=250,
        average=True,
        sampling="arc_length",
        verbose=False,
        disable=False,
    ) -> Tuple[np.ndarray, np.ndarray]:
        """Integrate along a path through the vector field field function to predict the state after a certain amount of time t has elapsed.

        Args:
            init_states: Initial state provided to scipy's ivp_solver with shape (num_cells, num_dim)
            dims: Dimensions of state to be used
            scale: Scale the vector field function by this factor. Defaults to 1.
            t_end: Integrates up till when t=t_end, Defaults to None.
            step_size: Defaults to None.
            args: Additional arguments provided to scipy's ivp_solver Defaults to ().
            integration_direction: Defaults to "forward".
            interpolation_num: Defaults to 250.
            average: Defaults to True.
            sampling: Defaults to "arc_length".
            verbose: Defaults to False.
            disable: Defaults to False.

        Returns:
            Tuple storing times and predictions
        """

        from ..prediction.utils import integrate_vf_ivp
        from ..tools.utils import getTend, getTseq

        if np.isscalar(dims):
            init_states = init_states[:, :dims]
        elif dims is not None:
            init_states = init_states[:, dims]

        if self.func is None:
            VecFld = self.vf_dict
            self.func = lambda x: scale * vector_field_function(x=x, vf_dict=VecFld, dim=dims)
        if t_end is None:
            t_end = getTend(self.get_X(), self.get_V())

        t_linspace = getTseq(init_states, t_end, step_size)
        t, prediction = integrate_vf_ivp(
            init_states,
            t=t_linspace,
            integration_direction=integration_direction,
            f=self.func,
            args=args,
            interpolation_num=interpolation_num,
            average=average,
            sampling=sampling,
            verbose=verbose,
            disable=disable,
        )

        return t, prediction


class DifferentiableVectorField(BaseVectorField):
    @abstractmethod
    def get_Jacobian(self, method=None):
        raise NotImplementedError

    def compute_divergence(self, X: Optional[np.ndarray] = None, method: str = "analytical", **kwargs) -> np.ndarray:
        """Takes the trace of the jacobian matrix to calculate the divergence.

        Args:
            X: Current state. Defaults to None, initialized from self.data
            method: Method for calculating the Jacobian, one of numerical, analytical, parallel

        Returns:
            The divergence of the Jacobian matrix.
        """
        X = self.data["X"] if X is None else X
        f_jac = self.get_Jacobian(method=method)
        return compute_divergence(f_jac, X, **kwargs)

    def compute_curl(
        self,
        X: Optional[np.ndarray] = None,
        method: str = "analytical",
        dim1: int = 0,
        dim2: int = 1,
        dim3: int = 2,
        **kwargs,
    ) -> np.ndarray:
        """Curl computation for many samples for 2/3 D systems.

        Args:
            X: Current state. Defaults to None, initialized from self.data
            method: Method for calculating the Jacobian, one of numerical, analytical, parallel
            dim1: index of first dimension
            dim2: index of second dimension
            dim3: index of third dimension

        Returns:
            np.ndarray storing curl
        """
        X = self.data["X"] if X is None else X
        if dim3 is None or X.shape[1] < 3:
            X = X[:, [dim1, dim2]]
        else:
            X = X[:, [dim1, dim2, dim3]]
        f_jac = self.get_Jacobian(method=method, **kwargs)
        return compute_curl(f_jac, X, **kwargs)

    def compute_acceleration(self, X: Optional[np.ndarray] = None, method: str = "analytical", **kwargs) -> np.ndarray:
        """Calculate acceleration for many samples via

        .. math::
        a = || J \cdot v ||.

        Args:
            X: Current state. Defaults to None, initialized from self.data
            method: Method for calculating the Jacobian, one of numerical, analytical, parallel

        Returns:
            np.ndarray storing the vector norm of acceleration (across all genes) for each cell
        """
        X = self.data["X"] if X is None else X
        f_jac = self.get_Jacobian(method=method)
        return compute_acceleration(self.func, f_jac, X, **kwargs)

    def compute_curvature(
        self, X: Optional[np.ndarray] = None, method: str = "analytical", formula: int = 2, **kwargs
    ) -> np.ndarray:
        """Calculate curvature for many samples via

        Formula 1:
        .. math::
        \kappa = \frac{||\mathbf{v} \times \mathbf{a}||}{||\mathbf{V}||^3}

        Formula 2:
        .. math::
        \kappa = \frac{||\mathbf{Jv} (\mathbf{v} \cdot \mathbf{v}) -  ||\mathbf{v} (\mathbf{v} \cdot \mathbf{Jv})}{||\mathbf{V}||^4}

        Args:
            X: Current state. Defaults to None, initialized from self.data
            method: Method for calculating the Jacobian, one of numerical, analytical, parallel
            formula: Choose between formulas 1 and 2 to compute the curvature. Defaults to 2.

        Returns:
            np.ndarray storing the vector norm of curvature (across all genes) for each cell
        """
        X = self.data["X"] if X is None else X
        f_jac = self.get_Jacobian(method=method)
        return compute_curvature(self.func, f_jac, X, formula=formula, **kwargs)

    def compute_torsion(self, X: Optional[np.ndarray] = None, method: str = "analytical", **kwargs) -> np.ndarray:
        """Calculate torsion for many samples via

        .. math::
        \tau = \frac{(\mathbf{v} \times \mathbf{a}) \cdot (\mathbf{J} \cdot \mathbf{a})}{||\mathbf{V} \times \mathbf{a}||^2}

        Args:
            X: Current state. Defaults to None, initialized from self.data
            method: Method for calculating the Jacobian, one of numerical, analytical, parallel

        Returns:
            np.ndarray storing torsion for each sample
        """
        X = self.data["X"] if X is None else X
        f_jac = self.get_Jacobian(method=method)
        return compute_torsion(self.func, f_jac, X, **kwargs)

    def compute_sensitivity(self, X: Optional[np.ndarray] = None, method: str = "analytical", **kwargs) -> np.ndarray:
        """Calculate sensitivity for many samples via

        .. math::
        S = (I - J)^{-1} D(\frac{1}{{I-J}^{-1}})

        Args:
            X: Current state. Defaults to None, initialized from self.data
            method: Method for calculating the Jacobian, one of numerical, analytical, parallel Defaults to "analytical".

        Returns:
            np.ndarray storing sensitivity matrix
        """
        X = self.data["X"] if X is None else X
        f_jac = self.get_Jacobian(method=method)
        return compute_sensitivity(f_jac, X, **kwargs)


class SvcVectorField(DifferentiableVectorField):
    def __init__(
        self,
        X: Optional[np.ndarray] = None,
        V: Optional[np.ndarray] = None,
        Grid: Optional[np.ndarray] = None,
        *args,
        **kwargs,
    ):
        """Initialize the VectorField class.

        Args:
            X: (dimension: n_obs x n_features), Original data.
            V: (dimension: n_obs x n_features), Velocities of cells in the same order and dimension of X.
            Grid: The function that returns diffusion matrix which can be dependent on the variables (for example, genes)
            M: `int` (default: None)
                The number of basis functions to approximate the vector field. By default it is calculated as
                `min(len(X), int(1500 * np.log(len(X)) / (np.log(len(X)) + np.log(100))))`. So that any datasets with less
                than  about 900 data points (cells) will use full data for vector field reconstruction while any dataset
                larger than that will at most use 1500 data points.
            a: `float` (default 5)
                Parameter of the model of outliers. We assume the outliers obey uniform distribution, and the volume of
                outlier's variation space is a.
            beta: `float` (default: None)
                Parameter of Gaussian Kernel, k(x, y) = exp(-beta*||x-y||^2).
                If None, a rule-of-thumb bandwidth will be computed automatically.
            ecr: `float` (default: 1e-5)
                The minimum limitation of energy change rate in the iteration process.
            gamma: `float` (default:  0.9)
                Percentage of inliers in the samples. This is an inital value for EM iteration, and it is not important.
                Default value is 0.9.
            lambda_: `float` (default: 3)
                Represents the trade-off between the goodness of data fit and regularization.
            minP: `float` (default: 1e-5)
                The posterior probability Matrix P may be singular for matrix inversion. We set the minimum value of P as
                minP.
            MaxIter: `int` (default: 500)
                Maximum iteration times.
            theta: `float` (default 0.75)
                Define how could be an inlier. If the posterior probability of a sample is an inlier is larger than theta,
                then it is regarded as an inlier.
            div_cur_free_kernels: `bool` (default: False)
                A logic flag to determine whether the divergence-free or curl-free kernels will be used for learning the
                vector field.
            sigma: `int`
                Bandwidth parameter.
            eta: `int`
                Combination coefficient for the divergence-free or the curl-free kernels.
            seed : int or 1-d array_like, optional (default: `0`)
                Seed for RandomState. Must be convertible to 32 bit unsigned integers. Used in sampling control points.
                Default is to be 0 for ensure consistency between different runs.
        """

        super().__init__(X, V, Grid)
        if X is not None and V is not None:
            self.parameters = kwargs
            self.parameters = update_n_merge_dict(
                self.parameters,
                {
                    "M": kwargs.pop("M", None) or max(min([50, len(X)]), int(0.05 * len(X)) + 1),
                    # min(len(X), int(1500 * np.log(len(X)) / (np.log(len(X)) + np.log(100)))),
                    "a": kwargs.pop("a", 5),
                    "beta": kwargs.pop("beta", None),
                    "ecr": kwargs.pop("ecr", 1e-5),
                    "gamma": kwargs.pop("gamma", 0.9),
                    "lambda_": kwargs.pop("lambda_", 3),
                    "minP": kwargs.pop("minP", 1e-5),
                    "MaxIter": kwargs.pop("MaxIter", 500),
                    "theta": kwargs.pop("theta", 0.75),
                    "div_cur_free_kernels": kwargs.pop("div_cur_free_kernels", False),
                    "velocity_based_sampling": kwargs.pop("velocity_based_sampling", True),
                    "sigma": kwargs.pop("sigma", 0.8),
                    "eta": kwargs.pop("eta", 0.5),
                    "seed": kwargs.pop("seed", 0),
                },
            )

        self.norm_dict = {}

    def train(self, normalize: bool = False, **kwargs) -> VecFldDict:
        """Learn an function of vector field from sparse single cell samples in the entire space robustly.
        Reference: Regularized vector field learning with sparse approximation for mismatch removal, Ma, Jiayi, etc. al,
        Pattern Recognition

        Args:
            normalize: Logic flag to determine whether to normalize the data to have zero means and unit covariance. This is
                often required for raw dataset (for example, raw UMI counts and RNA velocity values in high dimension).
                But it is normally not required for low dimensional embeddings by PCA or other non-linear dimension
                reduction methods.

        Returns:
            A dictionary which contains X, Y, beta, V, C, P, VFCIndex. Where V = f(X), P is the posterior
            probability and VFCIndex is the indexes of inliers which found by VFC.
        """

        if normalize:
            X_norm, V_norm, T_norm, norm_dict = norm(self.data["X"], self.data["V"], self.data["Grid"])
            (self.data["X"], self.data["V"], self.data["Grid"], self.norm_dict,) = (
                X_norm,
                V_norm,
                T_norm,
                norm_dict,
            )

        verbose = kwargs.pop("verbose", 0)
        lstsq_method = kwargs.pop("lstsq_method", "drouin")
        with warnings.catch_warnings():
            warnings.simplefilter("ignore")

            VecFld = SparseVFC(
                self.data["X"],
                self.data["V"],
                self.data["Grid"],
                **self.parameters,
                verbose=verbose,
                lstsq_method=lstsq_method,
            )
        if normalize:
            VecFld = denorm(VecFld, X_norm, V_norm, self.norm_dict)

        self.parameters = update_dict(self.parameters, VecFld)

        self.vf_dict = VecFld

        self.func = lambda x: vector_field_function(x, VecFld)
        self.vf_dict["V"] = self.func(self.data["X"])
        self.vf_dict["normalize"] = normalize

        return self.vf_dict

    def plot_energy(
        self, figsize: Optional[Tuple[float, float]] = None, fig: Optional[matplotlib.figure.Figure] = None
    ):
        from ..plot.scVectorField import plot_energy

        plot_energy(None, vecfld_dict=self.vf_dict, figsize=figsize, fig=fig)

    def get_Jacobian(self, method: str = "analytical", input_vector_convention: str = "row", **kwargs) -> np.ndarray:
        """
        Get the Jacobian of the vector field function.
        If method is 'analytical':
        The analytical Jacobian will be returned and it always
        take row vectors as input no matter what input_vector_convention is.

        If method is 'numerical':
        If the input_vector_convention is 'row', it means that fjac takes row vectors
        as input, otherwise the input should be an array of column vectors. Note that
        the returned Jacobian would behave exactly the same if the input is an 1d array.

        The column vector convention is slightly faster than the row vector convention.
        So the matrix of row vector convention is converted into column vector convention
        under the hood.

        No matter the method and input vector convention, the returned Jacobian is of the
        following format:
                df_1/dx_1   df_1/dx_2   df_1/dx_3   ...
                df_2/dx_1   df_2/dx_2   df_2/dx_3   ...
                df_3/dx_1   df_3/dx_2   df_3/dx_3   ...
                ...         ...         ...         ...
        """
        if method == "numerical":
            return Jacobian_numerical(self.func, input_vector_convention, **kwargs)
        elif method == "parallel":
            return lambda x: Jacobian_rkhs_gaussian_parallel(x, self.vf_dict, **kwargs)
        elif method == "analytical":
            return lambda x: Jacobian_rkhs_gaussian(x, self.vf_dict, **kwargs)
        else:
            raise NotImplementedError(
                f"The method {method} is not implemented. Currently only "
                f"supports 'analytical', 'numerical', and 'parallel'."
            )

    def get_Hessian(self, method: str = "analytical", **kwargs) -> np.ndarray:
        """
        Get the Hessian of the vector field function.
        If method is 'analytical':
        The analytical Hessian will be returned and it always
        take row vectors as input no matter what input_vector_convention is.

        No matter the method and input vector convention, the returned Hessian is of the
        following format:
                df^2/dx_1^2        df_1^2/(dx_1 dx_2)   df_1^2/(dx_1 dx_3)   ...
                df^2/(dx_2 dx_1)   df^2/dx_2^2          df^2/(dx_2 dx_3)     ...
                df^2/(dx_3 dx_1)   df^2/(dx_3 dx_2)     df^2/dx_3^2          ...
                ...                ...                  ...                  ...
        """
        if method == "analytical":
            return lambda x: Hessian_rkhs_gaussian(x, self.vf_dict, **kwargs)
        elif method == "numerical":
            if self.func is not None:
                raise Exception("numerical Hessian for vector field is not defined.")
            else:
                raise Exception("The perturbed vector field function has not been set up.")
        else:
            raise NotImplementedError(f"The method {method} is not implemented. Currently only supports 'analytical'.")

    def get_Laplacian(self, method: str = "analytical", **kwargs) -> np.ndarray:
        """
        Get the Laplacian of the vector field. Laplacian is defined as the sum of the diagonal of the Hessian matrix.
        Because Hessian is originally defined for scalar function and here we extend it to vector functions. We will
        calculate the summation of the diagonal of each output (target) dimension.

        A Laplacian filter is an edge detector used to compute the second derivatives of an image, measuring the rate
        at which the first derivatives change (so it is the derivative of the Jacobian). This determines if a change in
        adjacent pixel values is from an edge or continuous progression.
        """
        if method == "analytical":
            return lambda x: Laplacian(H=x)
        elif method == "numerical":
            if self.func is not None:
                raise Exception("Numerical Laplacian for vector field is not defined.")
            else:
                raise Exception("The perturbed vector field function has not been set up.")
        else:
            raise NotImplementedError(f"The method {method} is not implemented. Currently only supports 'analytical'.")

    def evaluate(self, CorrectIndex: List, VFCIndex: List, siz: int) -> Tuple[float, float, float]:
        """Evaluate the precision, recall, corrRate of the sparseVFC algorithm.

        Args:
            CorrectIndex: Ground truth indexes of the correct vector field samples.
            VFCIndex: Indexes of the correct vector field samples learned by VFC.
            siz: Number of initial matches.

        Returns:
            A tuple of precision, recall, corrRate, where Precision, recall, corrRate are Precision and recall of VFC, percentage of initial correct matches, respectively.

        See also:: :func:`sparseVFC`.
        """

        if len(VFCIndex) == 0:
            VFCIndex = range(siz)

        VFCCorrect = np.intersect1d(VFCIndex, CorrectIndex)
        NumCorrectIndex = len(CorrectIndex)
        NumVFCIndex = len(VFCIndex)
        NumVFCCorrect = len(VFCCorrect)

        corrRate = NumCorrectIndex / siz
        precision = NumVFCCorrect / NumVFCIndex
        recall = NumVFCCorrect / NumCorrectIndex

        print("correct correspondence rate in the original data: %d/%d = %f" % (NumCorrectIndex, siz, corrRate))
        print("precision rate: %d/%d = %f" % (NumVFCCorrect, NumVFCIndex, precision))
        print("recall rate: %d/%d = %f" % (NumVFCCorrect, NumCorrectIndex, recall))

        return corrRate, precision, recall


class KOVectorField(DifferentiableVectorField):
    def __init__(
        self,
        X: Optional[np.ndarray] = None,
        V: Optional[np.ndarray] = None,
        Grid=None,
        K=None,
        func_base: Optional[Callable] = None,
        fjac_base: Optional[Callable] = None,
        PCs: Optional[np.ndarray] = None,
        mean: float = None,
        *args,
        **kwargs,
    ):
        """_summary_

        Args:
            X: (dimension: n_obs x n_features), Original data. Defaults to None.
            V: (dimension: n_obs x n_features), Velocities of cells in the same order and dimension of X. Defaults to None.
            Grid: Grid of the current state. Defaults to None.
            K: _description_. Defaults to None.
            func_base: _description_. Defaults to None.
            fjac_base: Callable passed to `Jacobian_kovf` to generate the Jacobian. Defaults to None.
            PCs: The PCA loading matrix of dimensions d x k, where d is the number of dimensions of the original space. Defaults to None.
            mean: _description_. Defaults to None.
        """
        super().__init__(X, V, Grid=Grid, *args, **kwargs)

        if K.ndim == 2:
            K = np.diag(K)
        self.K = K
        self.PCs = PCs
        self.mean = mean
        self.func_base = func_base
        self.fjac_base = fjac_base

        if self.K is not None and self.PCs is not None and self.mean is not None and self.func_base is not None:
            self.setup_perturbed_func()

    def setup_perturbed_func(self):
        """
        Reference "In silico perturbation to predict gene-wise perturbation effects and cell fate diversions" in the methods section
        """

        def vf_func_perturb(x):
            x_gene = np.abs(x @ self.PCs.T + self.mean)
            v_gene = vector_transformation(self.func_base(x), self.PCs)
            v_gene = v_gene - self.K * x_gene
            return v_gene @ self.PCs

        self.func = vf_func_perturb

    def get_Jacobian(self, method="analytical", **kwargs):
        """
        Get the Jacobian of the vector field function.
        If method is 'analytical':
        The analytical Jacobian will be returned and it always
        take row vectors as input no matter what input_vector_convention is.

        No matter the method and input vector convention, the returned Jacobian is of the
        following format:
                df_1/dx_1   df_1/dx_2   df_1/dx_3   ...
                df_2/dx_1   df_2/dx_2   df_2/dx_3   ...
                df_3/dx_1   df_3/dx_2   df_3/dx_3   ...
                ...         ...         ...         ...
        """
        if method == "analytical":
            exact = kwargs.pop("exact", False)
            mu = kwargs.pop("mu", None)
            if exact:
                if mu is None:
                    mu = self.mean
                return lambda x: Jacobian_kovf(x, self.fjac_base, self.K, self.PCs, exact=True, mu=mu, **kwargs)
            else:
                return lambda x: Jacobian_kovf(x, self.fjac_base, self.K, self.PCs, **kwargs)
        elif method == "numerical":
            if self.func is not None:
                return Jacobian_numerical(self.func, **kwargs)
            else:
                raise Exception("The perturbed vector field function has not been set up.")
        else:
            raise NotImplementedError(
                f"The method {method} is not implemented. Currently only " f"supports 'analytical'."
            )


try:
    from dynode.vectorfield import Dynode

    use_dynode = True
except ImportError:
    use_dynode = False

if use_dynode:

    class dynode_vectorfield(BaseVectorField, Dynode):  #
        def __init__(self, X=None, V=None, Grid=None, dynode_object=None, *args, **kwargs):

            self.norm_dict = {}

            assert dynode_object is not None, "dynode_object argument is required."

            valid_ind = None
            if X is not None and V is not None:
                pass
            elif dynode_object.Velocity["sampler"] is not None:
                X = dynode_object.Velocity["sampler"].X_raw
                V = dynode_object.Velocity["sampler"].V_raw
                Grid = (
                    dynode_object.Velocity["sampler"].Grid
                    if hasattr(dynode_object.Velocity["sampler"], "Grid")
                    else None
                )
                # V = dynode_object.predict_velocity(dynode_object.Velocity["sampler"].X_raw)
                valid_ind = dynode_object.Velocity["sampler"].valid_ind
            else:
                raise

            self.parameters = update_n_merge_dict(kwargs, {"X": X, "V": V, "Grid": Grid})

            self.valid_ind = np.where(~np.isnan(V.sum(1)))[0] if valid_ind is None else valid_ind

            vf_kwargs = {
                "X": X,
                "V": V,
                "Grid": Grid,
                "NNmodel": dynode_object.NNmodel,
                "Velocity_sampler": dynode_object.Velocity["sampler"],
                "TimeCourse_sampler": dynode_object.TimeCourse["sampler"],
                "Velocity_ChannelModel": dynode_object.Velocity["channel_model"],
                "TimeCourse_ChannelModel": dynode_object.TimeCourse["channel_model"],
                "Velocity_x_initialize": dynode_object.Velocity["x_variable"],
                "TimeCourse_x0_initialize": dynode_object.TimeCourse["x0_variable"],
                "NNmodel_save_path": dynode_object.NNmodel_save_path,
                "device": dynode_object.device,
            }

            vf_kwargs = update_dict(vf_kwargs, self.parameters)
            super().__init__(**vf_kwargs)

            self.func = self.predict_velocity

            self.vf_dict = {
                "X": self.data["X"],
                "valid_ind": self.valid_ind,
                "Y": self.data["V"],
                "V": self.func(self.data["X"]),
                "grid": self.data["Grid"],
                "grid_V": self.func(self.data["Grid"]),
                "iteration": int(dynode_object.max_iter),
                "velocity_loss_traj": dynode_object.Velocity["loss_trajectory"],
                "time_course_loss_traj": dynode_object.TimeCourse["loss_trajectory"],
                "autoencoder_loss_traj": dynode_object.AutoEncoder["loss_trajectory"],
                "parameters": self.parameters,
            }

        @classmethod
        def fromDynode(cls, dynode_object: Dynode) -> "dynode_vectorfield":
            return cls(X=None, V=None, Grid=None, dynode_object=dynode_object)


def vector_field_function_knockout(
    adata,
    vecfld: Union[Callable, BaseVectorField],
    ko_genes,
    k_deg=None,
    pca_genes="use_for_pca",
    PCs="PCs",
    mean="pca_mean",
    return_vector_field_class=True,
):

    if type(pca_genes) is str:
        pca_genes = adata.var[adata.var[pca_genes]].index

    g_mask = np.zeros(len(pca_genes), dtype=bool)
    for i, g in enumerate(pca_genes):
        if g in ko_genes:
            g_mask[i] = True
    if g_mask.sum() != len(ko_genes):
        raise ValueError(f"the ko_genes {ko_genes} you provided don't all belong to {pca_genes}.")

    k = np.zeros(len(pca_genes))
    if k_deg is None:
        k_deg = np.ones(len(ko_genes))
    k[g_mask] = k_deg

    if type(PCs) is str:
        if PCs not in adata.uns.keys():
            raise Exception(f"The key {PCs} is not in `.uns`.")
        PCs = adata.uns[PCs]

    if type(mean) is str:
        if mean not in adata.uns.keys():
            raise Exception(f"The key {mean} is not in `.uns`.")
        mean = adata.uns[mean]

    if not callable(vecfld):
        vf_func = vecfld.func
    else:
        vf_func = vecfld

    """def vf_func_perturb(x):
        x_gene = np.abs(x @ PCs.T + mean)
        v_gene = vector_transformation(vf_func(x), PCs)
        v_gene = v_gene - k * x_gene
        return v_gene @ PCs"""

    vf = KOVectorField(K=k, func_base=vf_func, fjac_base=vecfld.get_Jacobian(), PCs=PCs, mean=mean)
    if not callable(vecfld):
        vf.data["X"] = vecfld.data["X"]
        vf.data["V"] = vf.func(vf.data["X"])
    if return_vector_field_class:
        # vf = ko_vectorfield(K=k, func_base=vf_func, fjac_base=vecfld.get_Jacobian(), Q=PCs, mean=mean)
        # vf.func = vf_func_perturb
        return vf
    else:
        return vf.func


class BifurcationTwoGenesVectorField(DifferentiableVectorField):
    def __init__(
        self,
        param_dict,
        X: Optional[np.ndarray] = None,
        V: Optional[np.ndarray] = None,
        Grid: Optional[np.ndarray] = None,
        *args,
        **kwargs,
    ):
        super().__init__(X, V, Grid, *args, **kwargs)
        param_dict_ = param_dict.copy()
        for k in param_dict_.keys():
            if k not in ["a", "b", "S", "K", "m", "n", "gamma"]:
                del param_dict_[k]
                main_warning(f"The parameter {k} is not used for the vector field.")
        self.vf_dict["params"] = param_dict_
        self.func = lambda x: ode_bifur2genes(x, **param_dict_)

    def get_Jacobian(self, method=None):
        return lambda x: jacobian_bifur2genes(x, **self.vf_dict["params"])

    def find_fixed_points(self, n_x0: int = 10, **kwargs):
        a = self.vf_dict["params"]["a"]
        b = self.vf_dict["params"]["b"]
        gamma = self.vf_dict["params"]["gamma"]
        xss = (a + b) / gamma
        margin = 10
        domain = np.array([[0, xss[0] + margin], [0, xss[1] + margin]])
        return super().find_fixed_points(n_x0, X0=None, domain=domain, **kwargs)

    # TODO: nullcline calculation<|MERGE_RESOLUTION|>--- conflicted
+++ resolved
@@ -4,11 +4,7 @@
 import warnings
 from abc import abstractmethod
 from multiprocessing.dummy import Pool as ThreadPool
-<<<<<<< HEAD
 from typing import Callable, Dict, List, Optional, Tuple, Union
-=======
-from typing import Callable, Dict, Optional, Tuple, Union
->>>>>>> ba43701c
 
 if sys.version_info >= (3, 8):
     from typing import Literal
@@ -65,28 +61,9 @@
 
 
 def norm(
-<<<<<<< HEAD
-    X: np.ndarray, V: np.ndarray, T: np.ndarray, fix_velocity: Optional[bool] = True
-) -> Tuple[np.ndarray, np.ndarray, np.ndarray, NormDict]:
-    """Normalizes the X, Y (X + V) matrix to have zero means and unit covariance.
-        We use the mean of X, Y's center (mean) and scale parameters (standard deviation) to normalize T.
-
-    Args:
-        X: Current state. This corresponds to, for example, the spliced transcriptomic state.
-        V: Velocity estimates in delta t. This corresponds to, for example, the inferred spliced transcriptomic velocity estimated calculated by dynamo or
-            velocyto, scvelo.
-        T: Current state on a grid which is often used to visualize the vector field. This corresponds to, for example,
-            the spliced transcriptomic state.
-        fix_velocity: Whether to fix velocity and don't transform it.
-
-    Returns:
-        A tuple of updated X, V, T and norm_dict which includes the mean and scale values for original X, V data used
-        in normalization.
-=======
     X: np.ndarray, V: np.ndarray, T: Optional[np.ndarray] = None, fix_velocity: bool = True
 ) -> Tuple[np.ndarray, np.ndarray, np.ndarray, Dict[str, np.ndarray]]:
-    """
-    Normalizes the X, Y (X + V) matrix to have zero means and unit covariance.
+    """Normalizes the X, Y (X + V) matrix to have zero means and unit covariance.
     We use the mean of X, Y's center (mean) and scale parameters (standard deviation) to normalize T.
 
     Args:
@@ -98,10 +75,8 @@
         fix_velocity: Whether to fix velocity and don't transform it. Default is True.
 
     Returns:
-        Tuple[numpy.ndarray, numpy.ndarray, numpy.ndarray, Dict[str, numpy.ndarray]]:
-            updated X, V, T and norm_dict which includes the mean and scale values for original X, V data used
-            in normalization.
->>>>>>> ba43701c
+        A tuple of updated X, V, T and norm_dict which includes the mean and scale values for original X, V data used
+        in normalization.
     """
     Y = X + V
 
@@ -166,36 +141,23 @@
     d = np.mean(distances[:, 1:]) / 1.5
     return np.sqrt(2) * d
 
-
-<<<<<<< HEAD
-def denorm(VecFld: VecFldDict, X_old: np.ndarray, V_old: np.ndarray, norm_dict: NormDict) -> VecFldDict:
-=======
 def denorm(
     VecFld: Dict[str, Union[np.ndarray, None]],
     X_old: np.ndarray,
     V_old: np.ndarray,
     norm_dict: Dict[str, Union[np.ndarray, bool]],
 ) -> Dict[str, Union[np.ndarray, None]]:
->>>>>>> ba43701c
     """Denormalize data back to the original scale.
 
     Args:
         VecFld: The dictionary that stores the information for the reconstructed vector field function.
         X_old: The original data for current state.
         V_old: The original velocity data.
-<<<<<<< HEAD
-        norm_dict: norm_dict to the class which includes the mean and scale values for X, Y used in normalizing the data.
-
-    Returns:
-        An updated VecFld function that includes denormalized X, Y, X_ctrl, grid, grid_V, V and the norm_dict key.
-=======
         norm_dict: The norm_dict dictionary that includes the mean and scale values for X, Y used in normalizing the
             data.
 
     Returns:
-        return VecFld_denorm: An updated VecFld dictionary that includes denormalized X, Y, X_ctrl, grid, grid_V, V,
-            and the norm_dict key.
->>>>>>> ba43701c
+        An updated VecFld dictionary that includes denormalized X, Y, X_ctrl, grid, grid_V, V, and the norm_dict key.
     """
     Y_old = X_old + V_old
     xm, ym = norm_dict["xm"], norm_dict["ym"]
