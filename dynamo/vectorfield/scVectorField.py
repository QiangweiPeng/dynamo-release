--- conflicted
+++ resolved
@@ -726,11 +726,6 @@
         fps_assignment = self.fixed_points.get_X()
         fps_type_assignment = self.fixed_points.get_fixed_point_types()
 
-<<<<<<< HEAD
-        valid_fps_assignment, valid_fps_type_assignment = fps_assignment[np.abs(fps_assignment).sum(1) >= 0, :], \
-                                                          fps_type_assignment[np.abs(fps_assignment).sum(1) >= 0]
-        X, discard = remove_redundant_points(valid_fps_assignment, output_discard=True)
-=======
         valid_fps_assignment, valid_fps_type_assignment = (
             fps_assignment[np.abs(fps_assignment).sum(1) > 0, :],
             fps_type_assignment[np.abs(fps_assignment).sum(1) > 0],
@@ -738,7 +733,7 @@
         X, discard = remove_redundant_points(
             valid_fps_assignment, output_discard=True
         )
->>>>>>> 2fcfb048
+
         assignment_id = np.zeros(len(fps_assignment))
         for i, cur_fps in enumerate(fps_assignment):
             if np.isnan(cur_fps).any():
